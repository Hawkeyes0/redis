Redis on Windows prototype
===
## What's new in this release

- Based on Redis 2.4.11
- Removed dependency on the pthreads library
- Improved the snapshotting (save on disk) algorithm. Implemented Copy-On-Write at the application level so snapshotting behavior is similar to the Linux version.

===
Special thanks to Dušan Majkic (https://github.com/dmajkic, https://github.com/dmajkic/redis/) for his project on GitHub that gave us the opportunity to quickly learn some on the intricacies of Redis code. His project also helped us to build our prototype quickly.

## Repo branches
- 2.4: save in foreground
- bksave: background save where we write the data to buffers first, then save to disk on a background thread. It is much faster than saving directly to disk, but it uses more memory. 
- bksavecow: Copy On Write at the application level

## How to build Redis using Visual Studio

You can use the free Express Edition available at http://www.microsoft.com/visualstudio/en-us/products/2010-editions/visual-cpp-express.

- The new application-level Copy On Write code is on a separate branch so before compiling you need to switch to the new branch:
<pre><code>git checkout bksavecow</code></pre>
    

- Open the solution file msvs\redisserver.sln in Visual Studio 10, and build.

    This should create the following executables in the msvs\$(Configuration) folder:

    - redis-server.exe
    - redis-benchmark.exe
    - redis-cli.exe
    - redis-check-dump.exe
    - redis-check-aof.exe


### Release Notes

This is a pre-release version of the software and is not yet fully tested, because of that we are keeping the Fork/COW code on a separate branch until testing is completed.  
This is intended to be a 32bit release only. No work has been done in order to produce a 64bit version of Redis on Windows.
To run the test suite requires some manual work:

- The tests assume that the binaries are in the src folder, so you need to copy the binaries from the msvs folder to src. 
- The tests make use of TCL. This must be installed separately.
<<<<<<< HEAD
- To run the tests you need to have a Unix shell on your machine. To execute the tests, run the following command: `tclsh8.5.exe tests/test_helper.tcl`. 
  
If a Unix shell is not installed you may see the following error message: "couldn't execute "cat": no such file or directory".
=======
- To run the tests you need to have a Unix command line shell installed. To run the test: `tclsh8.5.exe tests/test_helper.tcl`. If a Unix command shell is not installed you may see the following error: “couldn't execute "cat": no such file or directory”.
>>>>>>> 51804f14

### Plan for the next release

- Improve test coverage
- Fix some performance issues on the Copy On Write code
- Add 64bit support


 <|MERGE_RESOLUTION|>--- conflicted
+++ resolved
@@ -41,13 +41,9 @@
 
 - The tests assume that the binaries are in the src folder, so you need to copy the binaries from the msvs folder to src. 
 - The tests make use of TCL. This must be installed separately.
-<<<<<<< HEAD
 - To run the tests you need to have a Unix shell on your machine. To execute the tests, run the following command: `tclsh8.5.exe tests/test_helper.tcl`. 
   
 If a Unix shell is not installed you may see the following error message: "couldn't execute "cat": no such file or directory".
-=======
-- To run the tests you need to have a Unix command line shell installed. To run the test: `tclsh8.5.exe tests/test_helper.tcl`. If a Unix command shell is not installed you may see the following error: “couldn't execute "cat": no such file or directory”.
->>>>>>> 51804f14
 
 ### Plan for the next release
 
