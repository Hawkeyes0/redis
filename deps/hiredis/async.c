/*
 * Copyright (c) 2009-2011, Salvatore Sanfilippo <antirez at gmail dot com>
 * Copyright (c) 2010-2011, Pieter Noordhuis <pcnoordhuis at gmail dot com>
 *
 * All rights reserved.
 *
 * Redistribution and use in source and binary forms, with or without
 * modification, are permitted provided that the following conditions are met:
 *
 *   * Redistributions of source code must retain the above copyright notice,
 *     this list of conditions and the following disclaimer.
 *   * Redistributions in binary form must reproduce the above copyright
 *     notice, this list of conditions and the following disclaimer in the
 *     documentation and/or other materials provided with the distribution.
 *   * Neither the name of Redis nor the names of its contributors may be used
 *     to endorse or promote products derived from this software without
 *     specific prior written permission.
 *
 * THIS SOFTWARE IS PROVIDED BY THE COPYRIGHT HOLDERS AND CONTRIBUTORS "AS IS"
 * AND ANY EXPRESS OR IMPLIED WARRANTIES, INCLUDING, BUT NOT LIMITED TO, THE
 * IMPLIED WARRANTIES OF MERCHANTABILITY AND FITNESS FOR A PARTICULAR PURPOSE
 * ARE DISCLAIMED. IN NO EVENT SHALL THE COPYRIGHT OWNER OR CONTRIBUTORS BE
 * LIABLE FOR ANY DIRECT, INDIRECT, INCIDENTAL, SPECIAL, EXEMPLARY, OR
 * CONSEQUENTIAL DAMAGES (INCLUDING, BUT NOT LIMITED TO, PROCUREMENT OF
 * SUBSTITUTE GOODS OR SERVICES; LOSS OF USE, DATA, OR PROFITS; OR BUSINESS
 * INTERRUPTION) HOWEVER CAUSED AND ON ANY THEORY OF LIABILITY, WHETHER IN
 * CONTRACT, STRICT LIABILITY, OR TORT (INCLUDING NEGLIGENCE OR OTHERWISE)
 * ARISING IN ANY WAY OUT OF THE USE OF THIS SOFTWARE, EVEN IF ADVISED OF THE
 * POSSIBILITY OF SUCH DAMAGE.
 */

#include "fmacros.h"
#include <stdlib.h>
#include <string.h>
#ifndef _WIN32
<<<<<<< HEAD
  #include <strings.h>
=======
#include <strings.h>
>>>>>>> 7a3a1ec1
#endif
#include <assert.h>
#include <ctype.h>
#include <errno.h>
#include "async.h"
#include "net.h"
#include "dict.c"
#include "sds.h"
#ifdef _WIN32
  #include "../../src/win32fixes.h"
#endif

#define _EL_ADD_READ(ctx) do { \
        if ((ctx)->ev.addRead) (ctx)->ev.addRead((ctx)->ev.data); \
    } while(0)
#define _EL_DEL_READ(ctx) do { \
        if ((ctx)->ev.delRead) (ctx)->ev.delRead((ctx)->ev.data); \
    } while(0)
#define _EL_ADD_WRITE(ctx) do { \
        if ((ctx)->ev.addWrite) (ctx)->ev.addWrite((ctx)->ev.data); \
    } while(0)
#define _EL_DEL_WRITE(ctx) do { \
        if ((ctx)->ev.delWrite) (ctx)->ev.delWrite((ctx)->ev.data); \
    } while(0)
#define _EL_CLEANUP(ctx) do { \
        if ((ctx)->ev.cleanup) (ctx)->ev.cleanup((ctx)->ev.data); \
    } while(0);

#ifdef _WIN32
#define strcasecmp _stricmp
#define strncasecmp _strnicmp
#endif

/* Forward declaration of function in hiredis.c */
void __redisAppendCommand(redisContext *c, char *cmd, size_t len);

/* Functions managing dictionary of callbacks for pub/sub. */
static unsigned int callbackHash(const void *key) {
    return dictGenHashFunction((unsigned char*)key,sdslen((char*)key));
}

static void *callbackValDup(void *privdata, const void *src) {
    redisCallback *dup = malloc(sizeof(*dup));
    ((void) privdata);
    memcpy(dup,src,sizeof(*dup));
    return dup;
}

static int callbackKeyCompare(void *privdata, const void *key1, const void *key2) {
    int l1, l2;
    ((void) privdata);

    l1 = sdslen((sds)key1);
    l2 = sdslen((sds)key2);
    if (l1 != l2) return 0;
    return memcmp(key1,key2,l1) == 0;
}

static void callbackKeyDestructor(void *privdata, void *key) {
    ((void) privdata);
    sdsfree((sds)key);
}

static void callbackValDestructor(void *privdata, void *val) {
    ((void) privdata);
    free(val);
}

static dictType callbackDict = {
    callbackHash,
    NULL,
    callbackValDup,
    callbackKeyCompare,
    callbackKeyDestructor,
    callbackValDestructor
};

static redisAsyncContext *redisAsyncInitialize(redisContext *c) {
    redisAsyncContext *ac = realloc(c,sizeof(redisAsyncContext));
    c = &(ac->c);

    /* The regular connect functions will always set the flag REDIS_CONNECTED.
     * For the async API, we want to wait until the first write event is
     * received up before setting this flag, so reset it here. */
    c->flags &= ~REDIS_CONNECTED;

    ac->err = 0;
    ac->errstr = NULL;
    ac->data = NULL;

    ac->ev.data = NULL;
    ac->ev.addRead = NULL;
    ac->ev.delRead = NULL;
    ac->ev.addWrite = NULL;
    ac->ev.delWrite = NULL;
    ac->ev.cleanup = NULL;

    ac->onConnect = NULL;
    ac->onDisconnect = NULL;

    ac->replies.head = NULL;
    ac->replies.tail = NULL;
    ac->sub.invalid.head = NULL;
    ac->sub.invalid.tail = NULL;
    ac->sub.channels = dictCreate(&callbackDict,NULL);
    ac->sub.patterns = dictCreate(&callbackDict,NULL);
    return ac;
}

/* We want the error field to be accessible directly instead of requiring
 * an indirection to the redisContext struct. */
static void __redisAsyncCopyError(redisAsyncContext *ac) {
    redisContext *c = &(ac->c);
    ac->err = c->err;
    ac->errstr = c->errstr;
}

redisAsyncContext *redisAsyncConnect(const char *ip, int port) {
    redisContext *c = redisConnectNonBlock(ip,port);
    redisAsyncContext *ac = redisAsyncInitialize(c);
    __redisAsyncCopyError(ac);
    return ac;
}

redisAsyncContext *redisAsyncConnectUnix(const char *path) {
    redisContext *c = redisConnectUnixNonBlock(path);
    redisAsyncContext *ac = redisAsyncInitialize(c);
    __redisAsyncCopyError(ac);
    return ac;
}

int redisAsyncSetConnectCallback(redisAsyncContext *ac, redisConnectCallback *fn) {
    if (ac->onConnect == NULL) {
        ac->onConnect = fn;

        /* The common way to detect an established connection is to wait for
         * the first write event to be fired. This assumes the related event
         * library functions are already set. */
        _EL_ADD_WRITE(ac);
        return REDIS_OK;
    }
    return REDIS_ERR;
}

int redisAsyncSetDisconnectCallback(redisAsyncContext *ac, redisDisconnectCallback *fn) {
    if (ac->onDisconnect == NULL) {
        ac->onDisconnect = fn;
        return REDIS_OK;
    }
    return REDIS_ERR;
}

/* Helper functions to push/shift callbacks */
static int __redisPushCallback(redisCallbackList *list, redisCallback *source) {
    redisCallback *cb;

    /* Copy callback from stack to heap */
    cb = malloc(sizeof(*cb));
    if (source != NULL) {
        memcpy(cb,source,sizeof(*cb));
        cb->next = NULL;
    }

    /* Store callback in list */
    if (list->head == NULL)
        list->head = cb;
    if (list->tail != NULL)
        list->tail->next = cb;
    list->tail = cb;
    return REDIS_OK;
}

static int __redisShiftCallback(redisCallbackList *list, redisCallback *target) {
    redisCallback *cb = list->head;
    if (cb != NULL) {
        list->head = cb->next;
        if (cb == list->tail)
            list->tail = NULL;

        /* Copy callback from heap to stack */
        if (target != NULL)
            memcpy(target,cb,sizeof(*cb));
        free(cb);
        return REDIS_OK;
    }
    return REDIS_ERR;
}

static void __redisRunCallback(redisAsyncContext *ac, redisCallback *cb, redisReply *reply) {
    redisContext *c = &(ac->c);
    if (cb->fn != NULL) {
        c->flags |= REDIS_IN_CALLBACK;
        cb->fn(ac,reply,cb->privdata);
        c->flags &= ~REDIS_IN_CALLBACK;
    }
}

/* Helper function to free the context. */
static void __redisAsyncFree(redisAsyncContext *ac) {
    redisContext *c = &(ac->c);
    redisCallback cb;
    dictIterator *it;
    dictEntry *de;

    /* Execute pending callbacks with NULL reply. */
    while (__redisShiftCallback(&ac->replies,&cb) == REDIS_OK)
        __redisRunCallback(ac,&cb,NULL);

    /* Execute callbacks for invalid commands */
    while (__redisShiftCallback(&ac->sub.invalid,&cb) == REDIS_OK)
        __redisRunCallback(ac,&cb,NULL);

    /* Run subscription callbacks callbacks with NULL reply */
    it = dictGetIterator(ac->sub.channels);
    while ((de = dictNext(it)) != NULL)
        __redisRunCallback(ac,dictGetEntryVal(de),NULL);
    dictReleaseIterator(it);
    dictRelease(ac->sub.channels);

    it = dictGetIterator(ac->sub.patterns);
    while ((de = dictNext(it)) != NULL)
        __redisRunCallback(ac,dictGetEntryVal(de),NULL);
    dictReleaseIterator(it);
    dictRelease(ac->sub.patterns);

    /* Signal event lib to clean up */
    _EL_CLEANUP(ac);

    /* Execute disconnect callback. When redisAsyncFree() initiated destroying
     * this context, the status will always be REDIS_OK. */
    if (ac->onDisconnect && (c->flags & REDIS_CONNECTED)) {
        if (c->flags & REDIS_FREEING) {
            ac->onDisconnect(ac,REDIS_OK);
        } else {
            ac->onDisconnect(ac,(ac->err == 0) ? REDIS_OK : REDIS_ERR);
        }
    }

    /* Cleanup self */
    redisFree(c);
}

/* Free the async context. When this function is called from a callback,
 * control needs to be returned to redisProcessCallbacks() before actual
 * free'ing. To do so, a flag is set on the context which is picked up by
 * redisProcessCallbacks(). Otherwise, the context is immediately free'd. */
void redisAsyncFree(redisAsyncContext *ac) {
    redisContext *c = &(ac->c);
    c->flags |= REDIS_FREEING;
    if (!(c->flags & REDIS_IN_CALLBACK))
        __redisAsyncFree(ac);
}

/* Helper function to make the disconnect happen and clean up. */
static void __redisAsyncDisconnect(redisAsyncContext *ac) {
    redisContext *c = &(ac->c);

    /* Make sure error is accessible if there is any */
    __redisAsyncCopyError(ac);

    if (ac->err == 0) {
        /* For clean disconnects, there should be no pending callbacks. */
        assert(__redisShiftCallback(&ac->replies,NULL) == REDIS_ERR);
    } else {
        /* Disconnection is caused by an error, make sure that pending
         * callbacks cannot call new commands. */
        c->flags |= REDIS_DISCONNECTING;
    }

    /* For non-clean disconnects, __redisAsyncFree() will execute pending
     * callbacks with a NULL-reply. */
    __redisAsyncFree(ac);
}

/* Tries to do a clean disconnect from Redis, meaning it stops new commands
 * from being issued, but tries to flush the output buffer and execute
 * callbacks for all remaining replies. When this function is called from a
 * callback, there might be more replies and we can safely defer disconnecting
 * to redisProcessCallbacks(). Otherwise, we can only disconnect immediately
 * when there are no pending callbacks. */
void redisAsyncDisconnect(redisAsyncContext *ac) {
    redisContext *c = &(ac->c);
    c->flags |= REDIS_DISCONNECTING;
    if (!(c->flags & REDIS_IN_CALLBACK) && ac->replies.head == NULL)
        __redisAsyncDisconnect(ac);
}

static int __redisGetSubscribeCallback(redisAsyncContext *ac, redisReply *reply, redisCallback *dstcb) {
    redisContext *c = &(ac->c);
    dict *callbacks;
    dictEntry *de;
    int pvariant;
    char *stype;
    sds sname;

    /* Custom reply functions are not supported for pub/sub. This will fail
     * very hard when they are used... */
    if (reply->type == REDIS_REPLY_ARRAY) {
        assert(reply->elements >= 2);
        assert(reply->element[0]->type == REDIS_REPLY_STRING);
        stype = reply->element[0]->str;
        pvariant = (tolower(stype[0]) == 'p') ? 1 : 0;

        if (pvariant)
            callbacks = ac->sub.patterns;
        else
            callbacks = ac->sub.channels;

        /* Locate the right callback */
        assert(reply->element[1]->type == REDIS_REPLY_STRING);
        sname = sdsnewlen(reply->element[1]->str,reply->element[1]->len);
        de = dictFind(callbacks,sname);
        if (de != NULL) {
            memcpy(dstcb,dictGetEntryVal(de),sizeof(*dstcb));

            /* If this is an unsubscribe message, remove it. */
            if (strcasecmp(stype+pvariant,"unsubscribe") == 0) {
                dictDelete(callbacks,sname);

                /* If this was the last unsubscribe message, revert to
                 * non-subscribe mode. */
                assert(reply->element[2]->type == REDIS_REPLY_INTEGER);
                if (reply->element[2]->integer == 0)
                    c->flags &= ~REDIS_SUBSCRIBED;
            }
        }
        sdsfree(sname);
    } else {
        /* Shift callback for invalid commands. */
        __redisShiftCallback(&ac->sub.invalid,dstcb);
    }
    return REDIS_OK;
}

void redisProcessCallbacks(redisAsyncContext *ac) {
    redisContext *c = &(ac->c);
    redisCallback cb;
    void *reply = NULL;
    int status;

    while((status = redisGetReply(c,&reply)) == REDIS_OK) {
        if (reply == NULL) {
            /* When the connection is being disconnected and there are
             * no more replies, this is the cue to really disconnect. */
            if (c->flags & REDIS_DISCONNECTING && sdslen(c->obuf) == 0) {
                __redisAsyncDisconnect(ac);
                return;
            }

            /* When the connection is not being disconnected, simply stop
             * trying to get replies and wait for the next loop tick. */
            break;
        }

        /* Even if the context is subscribed, pending regular callbacks will
         * get a reply before pub/sub messages arrive. */
        if (__redisShiftCallback(&ac->replies,&cb) != REDIS_OK) {
            /* A spontaneous reply in a not-subscribed context can only be the
             * error reply that is sent when a new connection exceeds the
             * maximum number of allowed connections on the server side. This
             * is seen as an error instead of a regular reply because the
             * server closes the connection after sending it. To prevent the
             * error from being overwritten by an EOF error the connection is
             * closed here. See issue #43. */
            if ( !(c->flags & REDIS_SUBSCRIBED) && ((redisReply*)reply)->type == REDIS_REPLY_ERROR ) {
                c->err = REDIS_ERR_OTHER;
                snprintf(c->errstr,sizeof(c->errstr),"%s",((redisReply*)reply)->str);
                __redisAsyncDisconnect(ac);
                return;
            }
            /* No more regular callbacks and no errors, the context *must* be subscribed. */
            assert(c->flags & REDIS_SUBSCRIBED);
            __redisGetSubscribeCallback(ac,reply,&cb);
        }

        if (cb.fn != NULL) {
            __redisRunCallback(ac,&cb,reply);
            c->reader->fn->freeObject(reply);

            /* Proceed with free'ing when redisAsyncFree() was called. */
            if (c->flags & REDIS_FREEING) {
                __redisAsyncFree(ac);
                return;
            }
        } else {
            /* No callback for this reply. This can either be a NULL callback,
             * or there were no callbacks to begin with. Either way, don't
             * abort with an error, but simply ignore it because the client
             * doesn't know what the server will spit out over the wire. */
            c->reader->fn->freeObject(reply);
        }
    }

    /* Disconnect when there was an error reading the reply */
    if (status != REDIS_OK)
        __redisAsyncDisconnect(ac);
}

/* Internal helper function to detect socket status the first time a read or
 * write event fires. When connecting was not succesful, the connect callback
 * is called with a REDIS_ERR status and the context is free'd. */
static int __redisAsyncHandleConnect(redisAsyncContext *ac) {
    redisContext *c = &(ac->c);

    if (redisCheckSocketError(c,c->fd) == REDIS_ERR) {
        /* Try again later when connect(2) is still in progress. */
        if (errno == EINPROGRESS)
            return REDIS_OK;

        if (ac->onConnect) ac->onConnect(ac,REDIS_ERR);
        __redisAsyncDisconnect(ac);
        return REDIS_ERR;
    }

    /* Mark context as connected. */
    c->flags |= REDIS_CONNECTED;
    if (ac->onConnect) ac->onConnect(ac,REDIS_OK);
    return REDIS_OK;
}

/* This function should be called when the socket is readable.
 * It processes all replies that can be read and executes their callbacks.
 */
void redisAsyncHandleRead(redisAsyncContext *ac) {
    redisContext *c = &(ac->c);

    if (!(c->flags & REDIS_CONNECTED)) {
        /* Abort connect was not successful. */
        if (__redisAsyncHandleConnect(ac) != REDIS_OK)
            return;
        /* Try again later when the context is still not connected. */
        if (!(c->flags & REDIS_CONNECTED))
            return;
    }

    if (redisBufferRead(c) == REDIS_ERR) {
        __redisAsyncDisconnect(ac);
    } else {
        /* Always re-schedule reads */
        _EL_ADD_READ(ac);
        redisProcessCallbacks(ac);
    }
}

void redisAsyncHandleWrite(redisAsyncContext *ac) {
    redisContext *c = &(ac->c);
    int done = 0;

    if (!(c->flags & REDIS_CONNECTED)) {
        /* Abort connect was not successful. */
        if (__redisAsyncHandleConnect(ac) != REDIS_OK)
            return;
        /* Try again later when the context is still not connected. */
        if (!(c->flags & REDIS_CONNECTED))
            return;
    }

    if (redisBufferWrite(c,&done) == REDIS_ERR) {
        __redisAsyncDisconnect(ac);
    } else {
        /* Continue writing when not done, stop writing otherwise */
        if (!done)
            _EL_ADD_WRITE(ac);
        else
            _EL_DEL_WRITE(ac);

        /* Always schedule reads after writes */
        _EL_ADD_READ(ac);
    }
}

/* Sets a pointer to the first argument and its length starting at p. Returns
 * the number of bytes to skip to get to the following argument. */
static char *nextArgument(char *start, char **str, size_t *len) {
    char *p = start;
    if (p[0] != '$') {
        p = strchr(p,'$');
        if (p == NULL) return NULL;
    }

    *len = (int)strtol(p+1,NULL,10);
    p = strchr(p,'\r');
    assert(p);
    *str = p+2;
    return p+2+(*len)+2;
}

/* Helper function for the redisAsyncCommand* family of functions. Writes a
 * formatted command to the output buffer and registers the provided callback
 * function with the context. */
static int __redisAsyncCommand(redisAsyncContext *ac, redisCallbackFn *fn, void *privdata, char *cmd, size_t len) {
    redisContext *c = &(ac->c);
    redisCallback cb;
    int pvariant, hasnext;
    char *cstr, *astr;
    size_t clen, alen;
    char *p;
    sds sname;

    /* Don't accept new commands when the connection is about to be closed. */
    if (c->flags & (REDIS_DISCONNECTING | REDIS_FREEING)) return REDIS_ERR;

    /* Setup callback */
    cb.fn = fn;
    cb.privdata = privdata;

    /* Find out which command will be appended. */
    p = nextArgument(cmd,&cstr,&clen);
    assert(p != NULL);
    hasnext = (p[0] == '$');
    pvariant = (tolower(cstr[0]) == 'p') ? 1 : 0;
    cstr += pvariant;
    clen -= pvariant;

    if (hasnext && strncasecmp(cstr,"subscribe\r\n",11) == 0) {
        c->flags |= REDIS_SUBSCRIBED;

        /* Add every channel/pattern to the list of subscription callbacks. */
        while ((p = nextArgument(p,&astr,&alen)) != NULL) {
            sname = sdsnewlen(astr,alen);
            if (pvariant)
                dictReplace(ac->sub.patterns,sname,&cb);
            else
                dictReplace(ac->sub.channels,sname,&cb);
        }
    } else if (strncasecmp(cstr,"unsubscribe\r\n",13) == 0) {
        /* It is only useful to call (P)UNSUBSCRIBE when the context is
         * subscribed to one or more channels or patterns. */
        if (!(c->flags & REDIS_SUBSCRIBED)) return REDIS_ERR;

        /* (P)UNSUBSCRIBE does not have its own response: every channel or
         * pattern that is unsubscribed will receive a message. This means we
         * should not append a callback function for this command. */
    } else {
        if (c->flags & REDIS_SUBSCRIBED)
            /* This will likely result in an error reply, but it needs to be
             * received and passed to the callback. */
            __redisPushCallback(&ac->sub.invalid,&cb);
        else
            __redisPushCallback(&ac->replies,&cb);
    }

    __redisAppendCommand(c,cmd,len);

    /* Always schedule a write when the write buffer is non-empty */
    _EL_ADD_WRITE(ac);

    return REDIS_OK;
}

int redisvAsyncCommand(redisAsyncContext *ac, redisCallbackFn *fn, void *privdata, const char *format, va_list ap) {
    char *cmd;
    int len;
    int status;
    len = redisvFormatCommand(&cmd,format,ap);
    status = __redisAsyncCommand(ac,fn,privdata,cmd,len);
    free(cmd);
    return status;
}

int redisAsyncCommand(redisAsyncContext *ac, redisCallbackFn *fn, void *privdata, const char *format, ...) {
    va_list ap;
    int status;
    va_start(ap,format);
    status = redisvAsyncCommand(ac,fn,privdata,format,ap);
    va_end(ap);
    return status;
}

int redisAsyncCommandArgv(redisAsyncContext *ac, redisCallbackFn *fn, void *privdata, int argc, const char **argv, const size_t *argvlen) {
    char *cmd;
    int len;
    int status;
    len = redisFormatCommandArgv(&cmd,argc,argv,argvlen);
    status = __redisAsyncCommand(ac,fn,privdata,cmd,len);
    free(cmd);
    return status;
}<|MERGE_RESOLUTION|>--- conflicted
+++ resolved
@@ -33,11 +33,7 @@
 #include <stdlib.h>
 #include <string.h>
 #ifndef _WIN32
-<<<<<<< HEAD
-  #include <strings.h>
-=======
 #include <strings.h>
->>>>>>> 7a3a1ec1
 #endif
 #include <assert.h>
 #include <ctype.h>
