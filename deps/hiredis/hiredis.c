--- conflicted
+++ resolved
@@ -42,6 +42,9 @@
 #include "hiredis.h"
 #include "net.h"
 #include "sds.h"
+#ifdef _WIN32
+  #include "../../src/win32fixes.h"
+#endif
 
 static redisReply *createReplyObject(int type);
 static void *createStringObject(const redisReadTask *task, char *str, size_t len);
@@ -689,18 +692,9 @@
     return len;
 }
 
-<<<<<<< HEAD
-/* Helper function for redisvFormatCommand(). */
-static void addArgument(sds a, char ***argv, int *argc, int *totlen) {
-    (*argc)++;
-    if ((*argv = (char **)realloc(*argv, sizeof(char*)*(*argc))) == NULL) redisOOM();
-    if (totlen) *totlen = *totlen+1+intlen(sdslen(a))+2+sdslen(a)+2;
-    (*argv)[(*argc)-1] = a;
-=======
 /* Helper that calculates the bulk length given a certain string length. */
 static size_t bulklen(size_t len) {
     return 1+intlen(len)+2+len+2;
->>>>>>> 1dfe75a0
 }
 
 int redisvFormatCommand(char **target, const char *format, va_list ap) {
@@ -827,14 +821,6 @@
                         goto fmt_invalid;
                     }
 
-<<<<<<< HEAD
-                    /* Consume and discard vararg */
-#ifdef _WIN32
-                    va_arg(ap,void *);
-#else
-                    va_arg(ap,void);
-#endif
-=======
                     /* Size: long long */
                     if (_p[0] == 'l' && _p[1] == 'l') {
                         _p += 2;
@@ -873,7 +859,6 @@
 
                     va_end(_cpy);
                     break;
->>>>>>> 1dfe75a0
                 }
             }
 
@@ -904,30 +889,19 @@
     totlen += 1+intlen(argc)+2;
 
     /* Build the command at protocol level */
-<<<<<<< HEAD
     cmd = (char *)malloc(totlen+1);
-    if (!cmd) redisOOM();
+    if (cmd == NULL) goto err;
+
     pos = sprintf(cmd,"*%d\r\n",argc);
     for (j = 0; j < argc; j++) {
 #ifdef _WIN32
-        pos += sprintf(cmd+pos,"$%llu\r\n",(unsigned long long)sdslen(argv[j]));
+        pos += sprintf(cmd+pos,"$%llu\r\n",(unsigned long long)sdslen(curargv[j]));
 #else
-        pos += sprintf(cmd+pos,"$%zu\r\n",sdslen(argv[j]));
+        pos += sprintf(cmd+pos,"$%zu\r\n",sdslen(curargv[j]));
 #endif
-        memcpy(cmd+pos,argv[j],sdslen(argv[j]));
-        pos += sdslen(argv[j]);
-        sdsfree(argv[j]);
-=======
-    cmd = malloc(totlen+1);
-    if (cmd == NULL) goto err;
-
-    pos = sprintf(cmd,"*%d\r\n",argc);
-    for (j = 0; j < argc; j++) {
-        pos += sprintf(cmd+pos,"$%zu\r\n",sdslen(curargv[j]));
         memcpy(cmd+pos,curargv[j],sdslen(curargv[j]));
         pos += sdslen(curargv[j]);
         sdsfree(curargv[j]);
->>>>>>> 1dfe75a0
         cmd[pos++] = '\r';
         cmd[pos++] = '\n';
     }
@@ -1054,12 +1028,7 @@
         closesocket(c->fd);
 #else
         close(c->fd);
-<<<<<<< HEAD
 #endif
-    if (c->errstr != NULL)
-        sdsfree(c->errstr);
-=======
->>>>>>> 1dfe75a0
     if (c->obuf != NULL)
         sdsfree(c->obuf);
     if (c->reader != NULL)
@@ -1140,28 +1109,23 @@
  * After this function is called, you may use redisContextReadReply to
  * see if there is a reply available. */
 int redisBufferRead(redisContext *c) {
-<<<<<<< HEAD
-    char buf[2048];
+    char buf[1024*16];
+    int nread;
+
+    /* Return early when the context has seen an error. */
+    if (c->err)
+        return REDIS_ERR;
+
 #ifdef _WIN32
-    int nread = recv((SOCKET)c->fd,buf,sizeof(buf),0);
+    nread = recv((SOCKET)c->fd,buf,sizeof(buf),0);
     if (nread == -1) {
         errno = WSAGetLastError();
         if ((errno == ENOENT) || (errno == WSAEWOULDBLOCK))
             errno = EAGAIN;
     }
 #else
-    int nread = read(c->fd,buf,sizeof(buf));
+    nread = read(c->fd,buf,sizeof(buf));
 #endif
-=======
-    char buf[1024*16];
-    int nread;
-
-    /* Return early when the context has seen an error. */
-    if (c->err)
-        return REDIS_ERR;
-
-    nread = read(c->fd,buf,sizeof(buf));
->>>>>>> 1dfe75a0
     if (nread == -1) {
         if (errno == EAGAIN && !(c->flags & REDIS_BLOCK)) {
             /* Try again later */
@@ -1192,8 +1156,10 @@
             sdsnew("Server closed the connection"));
         return REDIS_ERR;
     } else {
-        __redisCreateReplyReader(c);
-        redisReplyReaderFeed(c->reader,buf,nread);
+        if (redisReaderFeed(c->reader,buf,nread) != REDIS_OK) {
+            __redisSetError(c,c->reader->err,c->reader->errstr);
+            return REDIS_ERR;
+        }
     }
     return REDIS_OK;
 }
