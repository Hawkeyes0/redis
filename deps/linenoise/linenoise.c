--- conflicted
+++ resolved
@@ -649,13 +649,8 @@
 
     abInit(&ab);
     /* Cursor to left edge */
-<<<<<<< HEAD
-    snprintf(seq,64,"\x1b[0G");
+    snprintf(seq,64,"\r");
     abAppend(&ab,seq,(int)strlen(seq));
-=======
-    snprintf(seq,64,"\r");
-    abAppend(&ab,seq,strlen(seq));
->>>>>>> d6ada4d1
     /* Write the prompt and the current buffer content */
     abAppend(&ab,l->prompt,(int)strlen(l->prompt));
     abAppend(&ab,buf,(int)len);
@@ -663,13 +658,8 @@
     snprintf(seq,64,"\x1b[0K");
     abAppend(&ab,seq,(int)strlen(seq));
     /* Move cursor to original position. */
-<<<<<<< HEAD
-    snprintf(seq,64,"\x1b[0G\x1b[%dC", (int)(pos+plen));
+    snprintf(seq,64,"\r\x1b[%dC", (int)(pos+plen));
     abAppend(&ab,seq,(int)strlen(seq));
-=======
-    snprintf(seq,64,"\r\x1b[%dC", (int)(pos+plen));
-    abAppend(&ab,seq,strlen(seq));
->>>>>>> d6ada4d1
     if (write(fd,ab.b,ab.len) == -1) {} /* Can't recover from write error. */
     abFree(&ab);
 }
@@ -684,12 +674,8 @@
     int rows = (int)((plen+l->len+l->cols-1)/l->cols); /* rows used by current buf. */
     int rpos = (int)((plen+l->oldpos+l->cols)/l->cols); /* cursor relative row. */
     int rpos2; /* rpos after refresh. */
-<<<<<<< HEAD
+    int col; /* colum position, zero-based. */
     int old_rows = (int)l->maxrows;
-=======
-    int col; /* colum position, zero-based. */
-    int old_rows = l->maxrows;
->>>>>>> d6ada4d1
     int fd = l->ofd, j;
     struct abuf ab;
 
@@ -708,26 +694,15 @@
     /* Now for every row clear it, go up. */
     for (j = 0; j < old_rows-1; j++) {
         lndebug("clear+up");
-<<<<<<< HEAD
-        snprintf(seq,64,"\x1b[0G\x1b[0K\x1b[1A");
+        snprintf(seq,64,"\r\x1b[0K\x1b[1A");
         abAppend(&ab,seq,(int)strlen(seq));
-=======
-        snprintf(seq,64,"\r\x1b[0K\x1b[1A");
-        abAppend(&ab,seq,strlen(seq));
->>>>>>> d6ada4d1
     }
 
     /* Clean the top line. */
     lndebug("clear");
-<<<<<<< HEAD
-    snprintf(seq,64,"\x1b[0G\x1b[0K");
+    snprintf(seq,64,"\r\x1b[0K");
     abAppend(&ab,seq,(int)strlen(seq));
-    
-=======
-    snprintf(seq,64,"\r\x1b[0K");
-    abAppend(&ab,seq,strlen(seq));
-
->>>>>>> d6ada4d1
+
     /* Write the prompt and the current buffer content */
     abAppend(&ab,l->prompt,(int)strlen(l->prompt));
     abAppend(&ab,l->buf,(int)l->len);
@@ -740,13 +715,8 @@
     {
         lndebug("<newline>");
         abAppend(&ab,"\n",1);
-<<<<<<< HEAD
-        snprintf(seq,64,"\x1b[0G");
+        snprintf(seq,64,"\r");
         abAppend(&ab,seq,(int)strlen(seq));
-=======
-        snprintf(seq,64,"\r");
-        abAppend(&ab,seq,strlen(seq));
->>>>>>> d6ada4d1
         rows++;
         if (rows > (int)l->maxrows) l->maxrows = rows;
     }
@@ -763,19 +733,13 @@
     }
 
     /* Set column. */
-<<<<<<< HEAD
-    lndebug("set col %d", 1+((plen+(int)l->pos) % (int)l->cols));
-    snprintf(seq,64,"\x1b[%dG", 1+((plen+(int)l->pos) % (int)l->cols));
-    abAppend(&ab,seq,(int)strlen(seq));
-=======
     col = (plen+(int)l->pos) % (int)l->cols;
     lndebug("set col %d", 1+col);
     if (col)
         snprintf(seq,64,"\r\x1b[%dC", col);
     else
         snprintf(seq,64,"\r");
-    abAppend(&ab,seq,strlen(seq));
->>>>>>> d6ada4d1
+    abAppend(&ab,seq,(int)strlen(seq));
 
     lndebug("\n");
     l->oldpos = l->pos;
