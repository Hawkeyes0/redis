# Redis configuration file example

# Note on units: when memory size is needed, it is possible to specify
# it in the usual form of 1k 5GB 4M and so forth:
#
# 1k => 1000 bytes
# 1kb => 1024 bytes
# 1m => 1000000 bytes
# 1mb => 1024*1024 bytes
# 1g => 1000000000 bytes
# 1gb => 1024*1024*1024 bytes
#
# units are case insensitive so 1GB 1Gb 1gB are all the same.

################################## INCLUDES ###################################

# Include one or more other config files here.  This is useful if you
# have a standard template that goes to all Redis servers but also need
# to customize a few per-server settings.  Include files can include
# other files, so use this wisely.
#
# Notice option "include" won't be rewritten by command "CONFIG REWRITE"
# from admin or Redis Sentinel. Since Redis always uses the last processed
# line as value of a configuration directive, you'd better put includes
# at the beginning of this file to avoid overwriting config change at runtime.
#
# If instead you are interested in using includes to override configuration
# options, it is better to use include as the last line.
#
# include /path/to/local.conf
# include /path/to/other.conf

################################ GENERAL  #####################################

# By default Redis does not run as a daemon. Use 'yes' if you need it.
# Note that Redis will write a pid file in /var/run/redis.pid when daemonized.
daemonize no

# When running daemonized, Redis writes a pid file in /var/run/redis.pid by
# default. You can specify a custom pid file location here.
pidfile /var/run/redis.pid

# Accept connections on the specified port, default is 6379.
# If port 0 is specified Redis will not listen on a TCP socket.
port 6379

# TCP listen() backlog.
#
# In high requests-per-second environments you need an high backlog in order
# to avoid slow clients connections issues. Note that the Linux kernel
# will silently truncate it to the value of /proc/sys/net/core/somaxconn so
# make sure to raise both the value of somaxconn and tcp_max_syn_backlog
# in order to get the desired effect.
tcp-backlog 511

# By default Redis listens for connections from all the network interfaces
# available on the server. It is possible to listen to just one or multiple
# interfaces using the "bind" configuration directive, followed by one or
# more IP addresses.
#
# Examples:
#
# bind 192.168.1.100 10.0.0.1
# bind 127.0.0.1

# Specify the path for the Unix socket that will be used to listen for
# incoming connections. There is no default, so Redis will not listen
# on a unix socket when not specified.
#
# unixsocket /tmp/redis.sock
# unixsocketperm 700

# Close the connection after a client is idle for N seconds (0 to disable)
timeout 0

# TCP keepalive.
#
# If non-zero, use SO_KEEPALIVE to send TCP ACKs to clients in absence
# of communication. This is useful for two reasons:
#
# 1) Detect dead peers.
# 2) Take the connection alive from the point of view of network
#    equipment in the middle.
#
# On Linux, the specified value (in seconds) is the period used to send ACKs.
# Note that to close the connection the double of the time is needed.
# On other kernels the period depends on the kernel configuration.
#
# A reasonable value for this option is 60 seconds.
tcp-keepalive 0

# Specify the server verbosity level.
# This can be one of:
# debug (a lot of information, useful for development/testing)
# verbose (many rarely useful info, but not a mess like the debug level)
# notice (moderately verbose, what you want in production probably)
# warning (only very important / critical messages are logged)
loglevel notice

# Specify the log file name. Also the empty string can be used to force
# Redis to log on the standard output. Note that if you use standard
# output for logging but daemonize, logs will be sent to /dev/null
logfile ""

# To enable logging to the system logger, just set 'syslog-enabled' to yes,
# and optionally update the other syslog parameters to suit your needs.
# syslog-enabled no

# Specify the syslog identity.
# syslog-ident redis

# Specify the syslog facility. Must be USER or between LOCAL0-LOCAL7.
# syslog-facility local0

# Set the number of databases. The default database is DB 0, you can select
# a different one on a per-connection basis using SELECT <dbid> where
# dbid is a number between 0 and 'databases'-1
databases 16

################################ SNAPSHOTTING  ################################
#
# Save the DB on disk:
#
#   save <seconds> <changes>
#
#   Will save the DB if both the given number of seconds and the given
#   number of write operations against the DB occurred.
#
#   In the example below the behaviour will be to save:
#   after 900 sec (15 min) if at least 1 key changed
#   after 300 sec (5 min) if at least 10 keys changed
#   after 60 sec if at least 10000 keys changed
#
#   Note: you can disable saving completely by commenting out all "save" lines.
#
#   It is also possible to remove all the previously configured save
#   points by adding a save directive with a single empty string argument
#   like in the following example:
#
#   save ""

save 900 1
save 300 10
save 60 10000

# By default Redis will stop accepting writes if RDB snapshots are enabled
# (at least one save point) and the latest background save failed.
# This will make the user aware (in a hard way) that data is not persisting
# on disk properly, otherwise chances are that no one will notice and some
# disaster will happen.
#
# If the background saving process will start working again Redis will
# automatically allow writes again.
#
# However if you have setup your proper monitoring of the Redis server
# and persistence, you may want to disable this feature so that Redis will
# continue to work as usual even if there are problems with disk,
# permissions, and so forth.
stop-writes-on-bgsave-error yes

# Compress string objects using LZF when dump .rdb databases?
# For default that's set to 'yes' as it's almost always a win.
# If you want to save some CPU in the saving child set it to 'no' but
# the dataset will likely be bigger if you have compressible values or keys.
rdbcompression yes

# Since version 5 of RDB a CRC64 checksum is placed at the end of the file.
# This makes the format more resistant to corruption but there is a performance
# hit to pay (around 10%) when saving and loading RDB files, so you can disable it
# for maximum performances.
#
# RDB files created with checksum disabled have a checksum of zero that will
# tell the loading code to skip the check.
rdbchecksum yes

# The filename where to dump the DB
dbfilename dump.rdb

# The working directory.
#
# The DB will be written inside this directory, with the filename specified
# above using the 'dbfilename' configuration directive.
#
# The Append Only File will also be created inside this directory.
#
# Note that you must specify a directory here, not a file name.
dir ./

################################# REPLICATION #################################

# Master-Slave replication. Use slaveof to make a Redis instance a copy of
# another Redis server. A few things to understand ASAP about Redis replication.
#
# 1) Redis replication is asynchronous, but you can configure a master to
#    stop accepting writes if it appears to be not connected with at least
#    a given number of slaves.
# 2) Redis slaves are able to perform a partial resynchronization with the
#    master if the replication link is lost for a relatively small amount of
#    time. You may want to configure the replication backlog size (see the next
#    sections of this file) with a sensible value depending on your needs.
# 3) Replication is automatic and does not need user intervention. After a
#    network partition slaves automatically try to reconnect to masters
#    and resynchronize with them.
#
# slaveof <masterip> <masterport>

# If the master is password protected (using the "requirepass" configuration
# directive below) it is possible to tell the slave to authenticate before
# starting the replication synchronization process, otherwise the master will
# refuse the slave request.
#
# masterauth <master-password>

# When a slave loses its connection with the master, or when the replication
# is still in progress, the slave can act in two different ways:
#
# 1) if slave-serve-stale-data is set to 'yes' (the default) the slave will
#    still reply to client requests, possibly with out of date data, or the
#    data set may just be empty if this is the first synchronization.
#
# 2) if slave-serve-stale-data is set to 'no' the slave will reply with
#    an error "SYNC with master in progress" to all the kind of commands
#    but to INFO and SLAVEOF.
#
slave-serve-stale-data yes

# You can configure a slave instance to accept writes or not. Writing against
# a slave instance may be useful to store some ephemeral data (because data
# written on a slave will be easily deleted after resync with the master) but
# may also cause problems if clients are writing to it because of a
# misconfiguration.
#
# Since Redis 2.6 by default slaves are read-only.
#
# Note: read only slaves are not designed to be exposed to untrusted clients
# on the internet. It's just a protection layer against misuse of the instance.
# Still a read only slave exports by default all the administrative commands
# such as CONFIG, DEBUG, and so forth. To a limited extent you can improve
# security of read only slaves using 'rename-command' to shadow all the
# administrative / dangerous commands.
slave-read-only yes

# Replication SYNC strategy: disk or socket.
#
# -------------------------------------------------------
# WARNING: DISKLESS REPLICATION IS EXPERIMENTAL CURRENTLY
# -------------------------------------------------------
#
# New slaves and reconnecting slaves that are not able to continue the replication
# process just receiving differences, need to do what is called a "full
# synchronization". An RDB file is transmitted from the master to the slaves.
# The transmission can happen in two different ways:
#
# 1) Disk-backed: The Redis master creates a new process that writes the RDB
#                 file on disk. Later the file is transferred by the parent
#                 process to the slaves incrementally.
# 2) Diskless: The Redis master creates a new process that directly writes the
#              RDB file to slave sockets, without touching the disk at all.
#
# With disk-backed replication, while the RDB file is generated, more slaves
# can be queued and served with the RDB file as soon as the current child producing
# the RDB file finishes its work. With diskless replication instead once
# the transfer starts, new slaves arriving will be queued and a new transfer
# will start when the current one terminates.
#
# When diskless replication is used, the master waits a configurable amount of
# time (in seconds) before starting the transfer in the hope that multiple slaves
# will arrive and the transfer can be parallelized.
#
# With slow disks and fast (large bandwidth) networks, diskless replication
# works better.
repl-diskless-sync no

# When diskless replication is enabled, it is possible to configure the delay
# the server waits in order to spawn the child that trnasfers the RDB via socket
# to the slaves.
#
# This is important since once the transfer starts, it is not possible to serve
# new slaves arriving, that will be queued for the next RDB transfer, so the server
# waits a delay in order to let more slaves arrive.
#
# The delay is specified in seconds, and by default is 5 seconds. To disable
# it entirely just set it to 0 seconds and the transfer will start ASAP.
repl-diskless-sync-delay 5

# Slaves send PINGs to server in a predefined interval. It's possible to change
# this interval with the repl_ping_slave_period option. The default value is 10
# seconds.
#
# repl-ping-slave-period 10

# The following option sets the replication timeout for:
#
# 1) Bulk transfer I/O during SYNC, from the point of view of slave.
# 2) Master timeout from the point of view of slaves (data, pings).
# 3) Slave timeout from the point of view of masters (REPLCONF ACK pings).
#
# It is important to make sure that this value is greater than the value
# specified for repl-ping-slave-period otherwise a timeout will be detected
# every time there is low traffic between the master and the slave.
#
# repl-timeout 60

# Disable TCP_NODELAY on the slave socket after SYNC?
#
# If you select "yes" Redis will use a smaller number of TCP packets and
# less bandwidth to send data to slaves. But this can add a delay for
# the data to appear on the slave side, up to 40 milliseconds with
# Linux kernels using a default configuration.
#
# If you select "no" the delay for data to appear on the slave side will
# be reduced but more bandwidth will be used for replication.
#
# By default we optimize for low latency, but in very high traffic conditions
# or when the master and slaves are many hops away, turning this to "yes" may
# be a good idea.
repl-disable-tcp-nodelay no

# Set the replication backlog size. The backlog is a buffer that accumulates
# slave data when slaves are disconnected for some time, so that when a slave
# wants to reconnect again, often a full resync is not needed, but a partial
# resync is enough, just passing the portion of data the slave missed while
# disconnected.
#
# The bigger the replication backlog, the longer the time the slave can be
# disconnected and later be able to perform a partial resynchronization.
#
# The backlog is only allocated once there is at least a slave connected.
#
# repl-backlog-size 1mb

# After a master has no longer connected slaves for some time, the backlog
# will be freed. The following option configures the amount of seconds that
# need to elapse, starting from the time the last slave disconnected, for
# the backlog buffer to be freed.
#
# A value of 0 means to never release the backlog.
#
# repl-backlog-ttl 3600

# The slave priority is an integer number published by Redis in the INFO output.
# It is used by Redis Sentinel in order to select a slave to promote into a
# master if the master is no longer working correctly.
#
# A slave with a low priority number is considered better for promotion, so
# for instance if there are three slaves with priority 10, 100, 25 Sentinel will
# pick the one with priority 10, that is the lowest.
#
# However a special priority of 0 marks the slave as not able to perform the
# role of master, so a slave with priority of 0 will never be selected by
# Redis Sentinel for promotion.
#
# By default the priority is 100.
slave-priority 100

# It is possible for a master to stop accepting writes if there are less than
# N slaves connected, having a lag less or equal than M seconds.
#
# The N slaves need to be in "online" state.
#
# The lag in seconds, that must be <= the specified value, is calculated from
# the last ping received from the slave, that is usually sent every second.
#
# This option does not GUARANTEE that N replicas will accept the write, but
# will limit the window of exposure for lost writes in case not enough slaves
# are available, to the specified number of seconds.
#
# For example to require at least 3 slaves with a lag <= 10 seconds use:
#
# min-slaves-to-write 3
# min-slaves-max-lag 10
#
# Setting one or the other to 0 disables the feature.
#
# By default min-slaves-to-write is set to 0 (feature disabled) and
# min-slaves-max-lag is set to 10.

################################## SECURITY ###################################

# Require clients to issue AUTH <PASSWORD> before processing any other
# commands.  This might be useful in environments in which you do not trust
# others with access to the host running redis-server.
#
# This should stay commented out for backward compatibility and because most
# people do not need auth (e.g. they run their own servers).
#
# Warning: since Redis is pretty fast an outside user can try up to
# 150k passwords per second against a good box. This means that you should
# use a very strong password otherwise it will be very easy to break.
#
# requirepass foobared

# Command renaming.
#
# It is possible to change the name of dangerous commands in a shared
# environment. For instance the CONFIG command may be renamed into something
# hard to guess so that it will still be available for internal-use tools
# but not available for general clients.
#
# Example:
#
# rename-command CONFIG b840fc02d524045429941cc15f59e41cb7be6c52
#
# It is also possible to completely kill a command by renaming it into
# an empty string:
#
# rename-command CONFIG ""
#
# Please note that changing the name of commands that are logged into the
# AOF file or transmitted to slaves may cause problems.

################################### LIMITS ####################################

# Set the max number of connected clients at the same time. By default
# this limit is set to 10000 clients, however if the Redis server is not
# able to configure the process file limit to allow for the specified limit
# the max number of allowed clients is set to the current file limit
# minus 32 (as Redis reserves a few file descriptors for internal uses).
#
# Once the limit is reached Redis will close all the new connections sending
# an error 'max number of clients reached'.
#
# maxclients 10000

# Don't use more memory than the specified amount of bytes.
# When the memory limit is reached Redis will try to remove keys
# according to the eviction policy selected (see maxmemory-policy).
#
# If Redis can't remove keys according to the policy, or if the policy is
# set to 'noeviction', Redis will start to reply with errors to commands
# that would use more memory, like SET, LPUSH, and so on, and will continue
# to reply to read-only commands like GET.
#
# This option is usually useful when using Redis as an LRU cache, or to set
# a hard memory limit for an instance (using the 'noeviction' policy).
#
# WARNING: If you have slaves attached to an instance with maxmemory on,
# the size of the output buffers needed to feed the slaves are subtracted
# from the used memory count, so that network problems / resyncs will
# not trigger a loop where keys are evicted, and in turn the output
# buffer of slaves is full with DELs of keys evicted triggering the deletion
# of more keys, and so forth until the database is completely emptied.
#
# In short... if you have slaves attached it is suggested that you set a lower
# limit for maxmemory so that there is some free RAM on the system for slave
# output buffers (but this is not needed if the policy is 'noeviction').
#
# maxmemory <bytes>

# MAXMEMORY POLICY: how Redis will select what to remove when maxmemory
# is reached. You can select among five behaviors:
#
# volatile-lru -> remove the key with an expire set using an LRU algorithm
# allkeys-lru -> remove any key according to the LRU algorithm
# volatile-random -> remove a random key with an expire set
# allkeys-random -> remove a random key, any key
# volatile-ttl -> remove the key with the nearest expire time (minor TTL)
# noeviction -> don't expire at all, just return an error on write operations
#
# Note: with any of the above policies, Redis will return an error on write
#       operations, when there are no suitable keys for eviction.
#
#       At the date of writing these commands are: set setnx setex append
#       incr decr rpush lpush rpushx lpushx linsert lset rpoplpush sadd
#       sinter sinterstore sunion sunionstore sdiff sdiffstore zadd zincrby
#       zunionstore zinterstore hset hsetnx hmset hincrby incrby decrby
#       getset mset msetnx exec sort
#
# The default is:
#
# maxmemory-policy volatile-lru

# LRU and minimal TTL algorithms are not precise algorithms but approximated
# algorithms (in order to save memory), so you can select as well the sample
# size to check. For instance for default Redis will check three keys and
# pick the one that was used less recently, you can change the sample size
# using the following configuration directive.
#
# maxmemory-samples 3

############################## APPEND ONLY MODE ###############################

# By default Redis asynchronously dumps the dataset on disk. This mode is
# good enough in many applications, but an issue with the Redis process or
# a power outage may result into a few minutes of writes lost (depending on
# the configured save points).
#
# The Append Only File is an alternative persistence mode that provides
# much better durability. For instance using the default data fsync policy
# (see later in the config file) Redis can lose just one second of writes in a
# dramatic event like a server power outage, or a single write if something
# wrong with the Redis process itself happens, but the operating system is
# still running correctly.
#
# AOF and RDB persistence can be enabled at the same time without problems.
# If the AOF is enabled on startup Redis will load the AOF, that is the file
# with the better durability guarantees.
#
# Please check http://redis.io/topics/persistence for more information.

appendonly no

# The name of the append only file (default: "appendonly.aof")

appendfilename "appendonly.aof"

# The fsync() call tells the Operating System to actually write data on disk
# instead of waiting for more data in the output buffer. Some OS will really flush
# data on disk, some other OS will just try to do it ASAP.
#
# Redis supports three different modes:
#
# no: don't fsync, just let the OS flush the data when it wants. Faster.
# always: fsync after every write to the append only log. Slow, Safest.
# everysec: fsync only one time every second. Compromise.
#
# The default is "everysec", as that's usually the right compromise between
# speed and data safety. It's up to you to understand if you can relax this to
# "no" that will let the operating system flush the output buffer when
# it wants, for better performances (but if you can live with the idea of
# some data loss consider the default persistence mode that's snapshotting),
# or on the contrary, use "always" that's very slow but a bit safer than
# everysec.
#
# More details please check the following article:
# http://antirez.com/post/redis-persistence-demystified.html
#
# If unsure, use "everysec".

# appendfsync always
appendfsync everysec
# appendfsync no

# When the AOF fsync policy is set to always or everysec, and a background
# saving process (a background save or AOF log background rewriting) is
# performing a lot of I/O against the disk, in some Linux configurations
# Redis may block too long on the fsync() call. Note that there is no fix for
# this currently, as even performing fsync in a different thread will block
# our synchronous write(2) call.
#
# In order to mitigate this problem it's possible to use the following option
# that will prevent fsync() from being called in the main process while a
# BGSAVE or BGREWRITEAOF is in progress.
#
# This means that while another child is saving, the durability of Redis is
# the same as "appendfsync none". In practical terms, this means that it is
# possible to lose up to 30 seconds of log in the worst scenario (with the
# default Linux settings).
#
# If you have latency problems turn this to "yes". Otherwise leave it as
# "no" that is the safest pick from the point of view of durability.

no-appendfsync-on-rewrite no

# Automatic rewrite of the append only file.
# Redis is able to automatically rewrite the log file implicitly calling
# BGREWRITEAOF when the AOF log size grows by the specified percentage.
#
# This is how it works: Redis remembers the size of the AOF file after the
# latest rewrite (if no rewrite has happened since the restart, the size of
# the AOF at startup is used).
#
# This base size is compared to the current size. If the current size is
# bigger than the specified percentage, the rewrite is triggered. Also
# you need to specify a minimal size for the AOF file to be rewritten, this
# is useful to avoid rewriting the AOF file even if the percentage increase
# is reached but it is still pretty small.
#
# Specify a percentage of zero in order to disable the automatic AOF
# rewrite feature.

auto-aof-rewrite-percentage 100
auto-aof-rewrite-min-size 64mb

# An AOF file may be found to be truncated at the end during the Redis
# startup process, when the AOF data gets loaded back into memory.
# This may happen when the system where Redis is running
# crashes, especially when an ext4 filesystem is mounted without the
# data=ordered option (however this can't happen when Redis itself
# crashes or aborts but the operating system still works correctly).
#
# Redis can either exit with an error when this happens, or load as much
# data as possible (the default now) and start if the AOF file is found
# to be truncated at the end. The following option controls this behavior.
#
# If aof-load-truncated is set to yes, a truncated AOF file is loaded and
# the Redis server starts emitting a log to inform the user of the event.
# Otherwise if the option is set to no, the server aborts with an error
# and refuses to start. When the option is set to no, the user requires
# to fix the AOF file using the "redis-check-aof" utility before to restart
# the server.
#
# Note that if the AOF file will be found to be corrupted in the middle
# the server will still exit with an error. This option only applies when
# Redis will try to read more data from the AOF file but not enough bytes
# will be found.
aof-load-truncated yes

################################ LUA SCRIPTING  ###############################

# Max execution time of a Lua script in milliseconds.
#
# If the maximum execution time is reached Redis will log that a script is
# still in execution after the maximum allowed time and will start to
# reply to queries with an error.
#
# When a long running script exceeds the maximum execution time only the
# SCRIPT KILL and SHUTDOWN NOSAVE commands are available. The first can be
# used to stop a script that did not yet called write commands. The second
# is the only way to shut down the server in the case a write command was
# already issued by the script but the user doesn't want to wait for the natural
# termination of the script.
#
# Set it to 0 or a negative value for unlimited execution without warnings.
lua-time-limit 5000

################################## SLOW LOG ###################################

# The Redis Slow Log is a system to log queries that exceeded a specified
# execution time. The execution time does not include the I/O operations
# like talking with the client, sending the reply and so forth,
# but just the time needed to actually execute the command (this is the only
# stage of command execution where the thread is blocked and can not serve
# other requests in the meantime).
#
# You can configure the slow log with two parameters: one tells Redis
# what is the execution time, in microseconds, to exceed in order for the
# command to get logged, and the other parameter is the length of the
# slow log. When a new command is logged the oldest one is removed from the
# queue of logged commands.

# The following time is expressed in microseconds, so 1000000 is equivalent
# to one second. Note that a negative number disables the slow log, while
# a value of zero forces the logging of every command.
slowlog-log-slower-than 10000

# There is no limit to this length. Just be aware that it will consume memory.
# You can reclaim memory used by the slow log with SLOWLOG RESET.
slowlog-max-len 128

################################ LATENCY MONITOR ##############################

# The Redis latency monitoring subsystem samples different operations
# at runtime in order to collect data related to possible sources of
# latency of a Redis instance.
#
# Via the LATENCY command this information is available to the user that can
# print graphs and obtain reports.
#
# The system only logs operations that were performed in a time equal or
# greater than the amount of milliseconds specified via the
# latency-monitor-threshold configuration directive. When its value is set
# to zero, the latency monitor is turned off.
#
# By default latency monitoring is disabled since it is mostly not needed
# if you don't have latency issues, and collecting data has a performance
# impact, that while very small, can be measured under big load. Latency
# monitoring can easily be enalbed at runtime using the command
# "CONFIG SET latency-monitor-threshold <milliseconds>" if needed.
latency-monitor-threshold 0

############################# Event notification ##############################

# Redis can notify Pub/Sub clients about events happening in the key space.
# This feature is documented at http://redis.io/topics/notifications
#
# For instance if keyspace events notification is enabled, and a client
# performs a DEL operation on key "foo" stored in the Database 0, two
# messages will be published via Pub/Sub:
#
# PUBLISH __keyspace@0__:foo del
# PUBLISH __keyevent@0__:del foo
#
# It is possible to select the events that Redis will notify among a set
# of classes. Every class is identified by a single character:
#
#  K     Keyspace events, published with __keyspace@<db>__ prefix.
#  E     Keyevent events, published with __keyevent@<db>__ prefix.
#  g     Generic commands (non-type specific) like DEL, EXPIRE, RENAME, ...
#  $     String commands
#  l     List commands
#  s     Set commands
#  h     Hash commands
#  z     Sorted set commands
#  x     Expired events (events generated every time a key expires)
#  e     Evicted events (events generated when a key is evicted for maxmemory)
#  A     Alias for g$lshzxe, so that the "AKE" string means all the events.
#
#  The "notify-keyspace-events" takes as argument a string that is composed
#  of zero or multiple characters. The empty string means that notifications
#  are disabled.
#
#  Example: to enable list and generic events, from the point of view of the
#           event name, use:
#
#  notify-keyspace-events Elg
#
#  Example 2: to get the stream of the expired keys subscribing to channel
#             name __keyevent@0__:expired use:
#
#  notify-keyspace-events Ex
#
#  By default all notifications are disabled because most users don't need
#  this feature and the feature has some overhead. Note that if you don't
#  specify at least one of K or E, no events will be delivered.
notify-keyspace-events ""

############################### ADVANCED CONFIG ###############################

# Hashes are encoded using a memory efficient data structure when they have a
# small number of entries, and the biggest entry does not exceed a given
# threshold. These thresholds can be configured using the following directives.
hash-max-ziplist-entries 512
hash-max-ziplist-value 64

# Similarly to hashes, small lists are also encoded in a special way in order
# to save a lot of space. The special representation is only used when
# you are under the following limits:
list-max-ziplist-entries 512
list-max-ziplist-value 64

# Sets have a special encoding in just one case: when a set is composed
# of just strings that happen to be integers in radix 10 in the range
# of 64 bit signed integers.
# The following configuration setting sets the limit in the size of the
# set in order to use this special memory saving encoding.
set-max-intset-entries 512

# Similarly to hashes and lists, sorted sets are also specially encoded in
# order to save a lot of space. This encoding is only used when the length and
# elements of a sorted set are below the following limits:
zset-max-ziplist-entries 128
zset-max-ziplist-value 64

# HyperLogLog sparse representation bytes limit. The limit includes the
# 16 bytes header. When an HyperLogLog using the sparse representation crosses
# this limit, it is converted into the dense representation.
#
# A value greater than 16000 is totally useless, since at that point the
# dense representation is more memory efficient.
#
# The suggested value is ~ 3000 in order to have the benefits of
# the space efficient encoding without slowing down too much PFADD,
# which is O(N) with the sparse encoding. The value can be raised to
# ~ 10000 when CPU is not a concern, but space is, and the data set is
# composed of many HyperLogLogs with cardinality in the 0 - 15000 range.
hll-sparse-max-bytes 3000

# Active rehashing uses 1 millisecond every 100 milliseconds of CPU time in
# order to help rehashing the main Redis hash table (the one mapping top-level
# keys to values). The hash table implementation Redis uses (see dict.c)
# performs a lazy rehashing: the more operation you run into a hash table
# that is rehashing, the more rehashing "steps" are performed, so if the
# server is idle the rehashing is never complete and some more memory is used
# by the hash table.
#
# The default is to use this millisecond 10 times every second in order to
# actively rehash the main dictionaries, freeing memory when possible.
#
# If unsure:
# use "activerehashing no" if you have hard latency requirements and it is
# not a good thing in your environment that Redis can reply from time to time
# to queries with 2 milliseconds delay.
#
# use "activerehashing yes" if you don't have such hard requirements but
# want to free memory asap when possible.
activerehashing yes

# The client output buffer limits can be used to force disconnection of clients
# that are not reading data from the server fast enough for some reason (a
# common reason is that a Pub/Sub client can't consume messages as fast as the
# publisher can produce them).
#
# The limit can be set differently for the three different classes of clients:
#
# normal -> normal clients including MONITOR clients
# slave  -> slave clients
# pubsub -> clients subscribed to at least one pubsub channel or pattern
#
# The syntax of every client-output-buffer-limit directive is the following:
#
# client-output-buffer-limit <class> <hard limit> <soft limit> <soft seconds>
#
# A client is immediately disconnected once the hard limit is reached, or if
# the soft limit is reached and remains reached for the specified number of
# seconds (continuously).
# So for instance if the hard limit is 32 megabytes and the soft limit is
# 16 megabytes / 10 seconds, the client will get disconnected immediately
# if the size of the output buffers reach 32 megabytes, but will also get
# disconnected if the client reaches 16 megabytes and continuously overcomes
# the limit for 10 seconds.
#
# By default normal clients are not limited because they don't receive data
# without asking (in a push way), but just after a request, so only
# asynchronous clients may create a scenario where data is requested faster
# than it can read.
#
# Instead there is a default limit for pubsub and slave clients, since
# subscribers and slaves receive data in a push fashion.
#
# Both the hard or the soft limit can be disabled by setting them to zero.
client-output-buffer-limit normal 0 0 0
client-output-buffer-limit slave 256mb 64mb 60
client-output-buffer-limit pubsub 32mb 8mb 60

# Redis calls an internal function to perform many background tasks, like
# closing connections of clients in timeot, purging expired keys that are
# never requested, and so forth.
#
<<<<<<< HEAD
# Not all tasks are perforemd with the same frequency, but Redis checks for
# tasks to perform accordingly to the specified "hz" value.
=======
# Not all tasks are performed with the same frequency, but Redis checks for
# tasks to perform according to the specified "hz" value.
>>>>>>> d6ada4d1
#
# By default "hz" is set to 10. Raising the value will use more CPU when
# Redis is idle, but at the same time will make Redis more responsive when
# there are many keys expiring at the same time, and timeouts may be
# handled with more precision.
#
# The range is between 1 and 500, however a value over 100 is usually not
# a good idea. Most users should use the default of 10 and raise this up to
# 100 only in environments where very low latency is required.
hz 10

# When a child rewrites the AOF file, if the following option is enabled
# the file will be fsync-ed every 32 MB of data generated. This is useful
# in order to commit the file to the disk more incrementally and avoid
# big latency spikes.
<<<<<<< HEAD
aof-rewrite-incremental-fsync yes

################################## INCLUDES ###################################

# Include one or more other config files here.  This is useful if you
# have a standard template that goes to all Redis server but also need
# to customize a few per-server settings.  Include files can include
# other files, so use this wisely.
#
# include /path/to/local.conf
# include /path/to/other.conf
=======
aof-rewrite-incremental-fsync yes
>>>>>>> d6ada4d1
<|MERGE_RESOLUTION|>--- conflicted
+++ resolved
@@ -807,13 +807,8 @@
 # closing connections of clients in timeot, purging expired keys that are
 # never requested, and so forth.
 #
-<<<<<<< HEAD
 # Not all tasks are perforemd with the same frequency, but Redis checks for
-# tasks to perform accordingly to the specified "hz" value.
-=======
-# Not all tasks are performed with the same frequency, but Redis checks for
 # tasks to perform according to the specified "hz" value.
->>>>>>> d6ada4d1
 #
 # By default "hz" is set to 10. Raising the value will use more CPU when
 # Redis is idle, but at the same time will make Redis more responsive when
@@ -829,7 +824,6 @@
 # the file will be fsync-ed every 32 MB of data generated. This is useful
 # in order to commit the file to the disk more incrementally and avoid
 # big latency spikes.
-<<<<<<< HEAD
 aof-rewrite-incremental-fsync yes
 
 ################################## INCLUDES ###################################
@@ -840,7 +834,4 @@
 # other files, so use this wisely.
 #
 # include /path/to/local.conf
-# include /path/to/other.conf
-=======
-aof-rewrite-incremental-fsync yes
->>>>>>> d6ada4d1
+# include /path/to/other.conf