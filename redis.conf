--- conflicted
+++ resolved
@@ -255,7 +255,6 @@
 # be a good idea.
 repl-disable-tcp-nodelay no
 
-<<<<<<< HEAD
 # Set the replication backlog size. The backlog is a buffer that accumulates
 # slave data when slaves are disconnected for some time, so that when a slave
 # wants to reconnect again, often a full resync is not needed, but a partial
@@ -278,8 +277,6 @@
 #
 # repl-backlog-ttl 3600
 
-=======
->>>>>>> ce6c1f08
 # The slave priority is an integer number published by Redis in the INFO output.
 # It is used by Redis Sentinel in order to select a slave to promote into a
 # master if the master is no longer working correctly.
@@ -687,10 +684,6 @@
 client-output-buffer-limit pubsub 32mb 8mb 60
 
 # Redis calls an internal function to perform many background tasks, like
-<<<<<<< HEAD
-# closing connections of clients in timeout, purging expired keys that are
-# never requested, and so forth.
-=======
 # closing connections of clients in timeot, purging expired keys that are
 # never requested, and so forth.
 #
@@ -719,23 +712,6 @@
 # have a standard template that goes to all Redis server but also need
 # to customize a few per-server settings.  Include files can include
 # other files, so use this wisely.
->>>>>>> ce6c1f08
-#
-# Not all tasks are performed with the same frequency, but Redis checks for
-# tasks to perform accordingly to the specified "hz" value.
-#
-# By default "hz" is set to 10. Raising the value will use more CPU when
-# Redis is idle, but at the same time will make Redis more responsive when
-# there are many keys expiring at the same time, and timeouts may be
-# handled with more precision.
-#
-# The range is between 1 and 500, however a value over 100 is usually not
-# a good idea. Most users should use the default of 10 and raise this up to
-# 100 only in environments where very low latency is required.
-hz 10
-
-# When a child rewrites the AOF file, if the following option is enabled
-# the file will be fsync-ed every 32 MB of data generated. This is useful
-# in order to commit the file to the disk more incrementally and avoid
-# big latency spikes.
-aof-rewrite-incremental-fsync yes
+#
+# include /path/to/local.conf
+# include /path/to/other.conf