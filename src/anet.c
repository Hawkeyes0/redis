/* anet.c -- Basic TCP socket stuff made a bit less boring
 *
 * Copyright (c) 2006-2012, Salvatore Sanfilippo <antirez at gmail dot com>
 * All rights reserved.
 *
 * Redistribution and use in source and binary forms, with or without
 * modification, are permitted provided that the following conditions are met:
 *
 *   * Redistributions of source code must retain the above copyright notice,
 *     this list of conditions and the following disclaimer.
 *   * Redistributions in binary form must reproduce the above copyright
 *     notice, this list of conditions and the following disclaimer in the
 *     documentation and/or other materials provided with the distribution.
 *   * Neither the name of Redis nor the names of its contributors may be used
 *     to endorse or promote products derived from this software without
 *     specific prior written permission.
 *
 * THIS SOFTWARE IS PROVIDED BY THE COPYRIGHT HOLDERS AND CONTRIBUTORS "AS IS"
 * AND ANY EXPRESS OR IMPLIED WARRANTIES, INCLUDING, BUT NOT LIMITED TO, THE
 * IMPLIED WARRANTIES OF MERCHANTABILITY AND FITNESS FOR A PARTICULAR PURPOSE
 * ARE DISCLAIMED. IN NO EVENT SHALL THE COPYRIGHT OWNER OR CONTRIBUTORS BE
 * LIABLE FOR ANY DIRECT, INDIRECT, INCIDENTAL, SPECIAL, EXEMPLARY, OR
 * CONSEQUENTIAL DAMAGES (INCLUDING, BUT NOT LIMITED TO, PROCUREMENT OF
 * SUBSTITUTE GOODS OR SERVICES; LOSS OF USE, DATA, OR PROFITS; OR BUSINESS
 * INTERRUPTION) HOWEVER CAUSED AND ON ANY THEORY OF LIABILITY, WHETHER IN
 * CONTRACT, STRICT LIABILITY, OR TORT (INCLUDING NEGLIGENCE OR OTHERWISE)
 * ARISING IN ANY WAY OUT OF THE USE OF THIS SOFTWARE, EVEN IF ADVISED OF THE
 * POSSIBILITY OF SUCH DAMAGE.
 */

#include "fmacros.h"

#include <sys/types.h>
#ifndef _WIN32
#include <sys/socket.h>
#include <sys/stat.h>
#include <sys/un.h>
#include <netinet/in.h>
#include <netinet/tcp.h>
#include <arpa/inet.h>
#include <unistd.h>
#include <netdb.h>
#endif
#include <fcntl.h>
#include <string.h>
#include <errno.h>
#include <stdarg.h>
#include <stdio.h>
#ifdef _WIN32
#include "win32_Interop/win32fixes.h"
#define ANET_NOTUSED(V) V
#endif

#include "anet.h"

static void anetSetError(char *err, const char *fmt, ...)
{
    va_list ap;

    if (!err) return;
    va_start(ap, fmt);
    vsnprintf(err, ANET_ERR_LEN, fmt, ap);
    va_end(ap);
}

int anetNonBlock(char *err, int fd)
{
    int flags;

    /* Set the socket non-blocking.
     * Note that fcntl(2) for F_GETFL and F_SETFL can't be
     * interrupted by a signal. */
    if ((flags = fcntl(fd, F_GETFL,0)) == -1) {
        anetSetError(err, "fcntl(F_GETFL): %s", strerror(errno));
        return ANET_ERR;
    }
    if (fcntl(fd, F_SETFL, flags | O_NONBLOCK) == -1) {
        anetSetError(err, "fcntl(F_SETFL,O_NONBLOCK): %s", strerror(errno));
        return ANET_ERR;
    }
    return ANET_OK;
}

/* Set TCP keep alive option to detect dead peers. The interval option
 * is only used for Linux as we are using Linux-specific APIs to set
 * the probe send time, interval, and count. */
int anetKeepAlive(char *err, int fd, int interval)
{
    int val = 1;

    if (setsockopt(fd, SOL_SOCKET, SO_KEEPALIVE, &val, sizeof(val)) == -1)
    {
        anetSetError(err, "setsockopt SO_KEEPALIVE: %s", strerror(errno));
        return ANET_ERR;
    }

#ifdef __linux__
    /* Default settings are more or less garbage, with the keepalive time
     * set to 7200 by default on Linux. Modify settings to make the feature
     * actually useful. */

    /* Send first probe after interval. */
    val = interval;
    if (setsockopt(fd, IPPROTO_TCP, TCP_KEEPIDLE, &val, sizeof(val)) < 0) {
        anetSetError(err, "setsockopt TCP_KEEPIDLE: %s\n", strerror(errno));
        return ANET_ERR;
    }

    /* Send next probes after the specified interval. Note that we set the
     * delay as interval / 3, as we send three probes before detecting
     * an error (see the next setsockopt call). */
    val = interval/3;
    if (val == 0) val = 1;
    if (setsockopt(fd, IPPROTO_TCP, TCP_KEEPINTVL, &val, sizeof(val)) < 0) {
        anetSetError(err, "setsockopt TCP_KEEPINTVL: %s\n", strerror(errno));
        return ANET_ERR;
    }

    /* Consider the socket in error state after three we send three ACK
     * probes without getting a reply. */
    val = 3;
    if (setsockopt(fd, IPPROTO_TCP, TCP_KEEPCNT, &val, sizeof(val)) < 0) {
        anetSetError(err, "setsockopt TCP_KEEPCNT: %s\n", strerror(errno));
        return ANET_ERR;
    }
#endif

    return ANET_OK;
}

static int anetSetTcpNoDelay(char *err, int fd, int val)
{
    if (setsockopt(fd, IPPROTO_TCP, TCP_NODELAY, &val, sizeof(val)) == -1)
    {
        anetSetError(err, "setsockopt TCP_NODELAY: %s", strerror(errno));
        return ANET_ERR;
    }
    return ANET_OK;
}

int anetEnableTcpNoDelay(char *err, int fd)
{
    return anetSetTcpNoDelay(err, fd, 1);
}

int anetDisableTcpNoDelay(char *err, int fd) 
{
    return anetSetTcpNoDelay(err, fd, 0);
}


int anetSetSendBuffer(char *err, int fd, int buffsize)
{
    if (setsockopt(fd, SOL_SOCKET, SO_SNDBUF, &buffsize, sizeof(buffsize)) == -1)
    {
        anetSetError(err, "setsockopt SO_SNDBUF: %s", strerror(errno));
        return ANET_ERR;
    }
    return ANET_OK;
}

int anetTcpKeepAlive(char *err, int fd)
{
    int yes = 1;
    if (setsockopt(fd, SOL_SOCKET, SO_KEEPALIVE, &yes, sizeof(yes)) == -1) {
        anetSetError(err, "setsockopt SO_KEEPALIVE: %s", strerror(errno));
        return ANET_ERR;
    }
    return ANET_OK;
}

/* anetGenericResolve() is called by anetResolve() and anetResolveIP() to
 * do the actual work. It resolves the hostname "host" and set the string
 * representation of the IP address into the buffer pointed by "ipbuf".
 *
 * If flags is set to ANET_IP_ONLY the function only resolves hostnames
 * that are actually already IPv4 or IPv6 addresses. This turns the function
 * into a validating / normalizing function. */
int anetGenericResolve(char *err, char *host, char *ipbuf, size_t ipbuf_len,
                       int flags)
{
    struct addrinfo hints, *info;
    int rv;

    memset(&hints,0,sizeof(hints));
    if (flags & ANET_IP_ONLY) hints.ai_flags = AI_NUMERICHOST;
    hints.ai_family = AF_UNSPEC;
    hints.ai_socktype = SOCK_STREAM;  /* specify socktype to avoid dups */

    if ((rv = getaddrinfo(host, NULL, &hints, &info)) != 0) {
        anetSetError(err, "%s", gai_strerror(rv));
        return ANET_ERR;
    }
    if (info->ai_family == AF_INET) {
        struct sockaddr_in *sa = (struct sockaddr_in *)info->ai_addr;
        inet_ntop(AF_INET, &(sa->sin_addr), ipbuf, ipbuf_len);
    } else {
        struct sockaddr_in6 *sa = (struct sockaddr_in6 *)info->ai_addr;
        inet_ntop(AF_INET6, &(sa->sin6_addr), ipbuf, ipbuf_len);
    }

    freeaddrinfo(info);
    return ANET_OK;
}

int anetResolve(char *err, char *host, char *ipbuf, size_t ipbuf_len) {
    return anetGenericResolve(err,host,ipbuf,ipbuf_len,ANET_NONE);
}

int anetResolveIP(char *err, char *host, char *ipbuf, size_t ipbuf_len) {
    return anetGenericResolve(err,host,ipbuf,ipbuf_len,ANET_IP_ONLY);
}

static int anetSetReuseAddr(char *err, int fd) {
    int yes = 1;
    /* Make sure connection-intensive things like the redis benckmark
     * will be able to close/open sockets a zillion of times */
    if (setsockopt(fd, SOL_SOCKET, SO_REUSEADDR, &yes, sizeof(yes)) == -1) {
        anetSetError(err, "setsockopt SO_REUSEADDR: %s", strerror(errno));
        return ANET_ERR;
    }
    return ANET_OK;
}

#ifdef _WIN32
static int anetSetExclusiveAddr(char *err, int fd) {
    int yes = 1;
    /* Make sure connection-intensive things like the redis benckmark
     * will be able to close/open sockets a zillion of times */
    if (setsockopt(fd, SOL_SOCKET, SO_EXCLUSIVEADDRUSE, &yes, sizeof(yes)) == -1) {
        anetSetError(err, "setsockopt SO_REUSEADDR: %s", strerror(errno));
        return ANET_ERR;
    }
    return ANET_OK;
}
#endif

#ifdef WIN32_IOCP
static int anetCreateSocket(char *err, int domain) {
    int rfd;
    int on = 1;

    if ((rfd = socket(domain, SOCK_STREAM, IPPROTO_TCP)) == INVALID_SOCKET) {
        errno = WSAGetLastError();
        anetSetError(err, "create socket error: %d\n", errno);
        return ANET_ERR;
    }

    /* Make sure connection-intensive things like the redis benckmark
     * will be able to close/open sockets a zillion of times */
    if (setsockopt(rfd, SOL_SOCKET, SO_REUSEADDR, &on, sizeof(on)) == SOCKET_ERROR) {
        errno = WSAGetLastError();
        anetSetError(err, "setsockopt SO_REUSEADDR: %d\n", errno);
        return ANET_ERR;
    }
    return rfd;
}

#define ANET_CONNECT_NONE 0
#define ANET_CONNECT_NONBLOCK 1
static int anetTcpGenericConnect(char *err, char *addr, int port, int flags) {
    int rfd;
    struct sockaddr_in sa;
    unsigned long inAddress;

    if ((rfd = anetCreateSocket(err,AF_INET)) == ANET_ERR) {
        return ANET_ERR;
    }
    sa.sin_family = AF_INET;
    sa.sin_port = htons((u_short)port);
    inAddress = inet_addr(addr);
    if (inAddress == INADDR_NONE || inAddress == INADDR_ANY) {
        struct hostent *he;

        he = gethostbyname(addr);
        if (he == NULL) {
            anetSetError(err, "can't resolve: %s\n", addr);
            close(rfd);
            return ANET_ERR;
        }
        memcpy(&sa.sin_addr, he->h_addr, sizeof(struct in_addr));
    }
    else {
      sa.sin_addr.s_addr = inAddress;
    }

    if (aeWinSocketConnect(rfd, (struct sockaddr*)&sa, sizeof(sa)) == SOCKET_ERROR) {
        if ((errno == WSAEWOULDBLOCK || errno == WSA_IO_PENDING)) errno = EINPROGRESS;
        if (errno == EINPROGRESS && flags & ANET_CONNECT_NONBLOCK) {
            return rfd;
        }

        anetSetError(err, "connect: %d\n", errno);
        close(rfd);
        return ANET_ERR;
    }

    return rfd;
}
#else
static int anetCreateSocket(char *err, int domain) {
    int s;
    if ((s = socket(domain, SOCK_STREAM, 0)) == -1) {
        anetSetError(err, "creating socket: %s", strerror(errno));
        return ANET_ERR;
    }

    /* Make sure connection-intensive things like the redis benchmark
     * will be able to close/open sockets a zillion of times */
    if (anetSetReuseAddr(err,s) == ANET_ERR) {
        close(s);
        return ANET_ERR;
    }
    return s;
}

#define ANET_CONNECT_NONE 0
#define ANET_CONNECT_NONBLOCK 1
static int anetTcpGenericConnect(char *err, char *addr, int port, int flags)
{
    int s = ANET_ERR, rv;
    char portstr[6];  /* strlen("65535") + 1; */
    struct addrinfo hints, *servinfo, *p;

    snprintf(portstr,sizeof(portstr),"%d",port);
    memset(&hints,0,sizeof(hints));
    hints.ai_family = AF_UNSPEC;
    hints.ai_socktype = SOCK_STREAM;

    if ((rv = getaddrinfo(addr,portstr,&hints,&servinfo)) != 0) {
        anetSetError(err, "%s", gai_strerror(rv));
        return ANET_ERR;
    }
    for (p = servinfo; p != NULL; p = p->ai_next) {
        /* Try to create the socket and to connect it.
         * If we fail in the socket() call, or on connect(), we retry with
         * the next entry in servinfo. */
        if ((s = socket(p->ai_family,p->ai_socktype,p->ai_protocol)) == -1)
            continue;
        if (anetSetReuseAddr(err,s) == ANET_ERR) goto error;
        if (flags & ANET_CONNECT_NONBLOCK && anetNonBlock(err,s) != ANET_OK)
            goto error;
        if (connect(s,p->ai_addr,p->ai_addrlen) == -1) {
            /* If the socket is non-blocking, it is ok for connect() to
             * return an EINPROGRESS error here. */
            if (errno == EINPROGRESS && flags & ANET_CONNECT_NONBLOCK)
                goto end;
            close(s);
            s = ANET_ERR;
            continue;
        }

        /* If we ended an iteration of the for loop without errors, we
         * have a connected socket. Let's return to the caller. */
        goto end;
    }
    if (p == NULL)
        anetSetError(err, "creating socket: %s", strerror(errno));

error:
    if (s != ANET_ERR) {
        close(s);
        s = ANET_ERR;
    }
end:
    freeaddrinfo(servinfo);
    return s;
}
#endif

int anetTcpConnect(char *err, char *addr, int port)
{
    return anetTcpGenericConnect(err,addr,port,ANET_CONNECT_NONE);
}

int anetTcpNonBlockConnect(char *err, char *addr, int port)
{
    return anetTcpGenericConnect(err,addr,port,ANET_CONNECT_NONBLOCK);
}

int anetUnixGenericConnect(char *err, char *path, int flags)
{
#ifdef _WIN32
    ANET_NOTUSED(err);
    ANET_NOTUSED(path);
    ANET_NOTUSED(flags);

    return ANET_ERR;
#else
    int s;
    struct sockaddr_un sa;

    if ((s = anetCreateSocket(err,AF_LOCAL)) == ANET_ERR)
        return ANET_ERR;

    sa.sun_family = AF_LOCAL;
    strncpy(sa.sun_path,path,sizeof(sa.sun_path)-1);
    if (flags & ANET_CONNECT_NONBLOCK) {
        if (anetNonBlock(err,s) != ANET_OK)
            return ANET_ERR;
    }
    if (connect(s,(struct sockaddr*)&sa,sizeof(sa)) == -1) {
        if (errno == EINPROGRESS &&
            flags & ANET_CONNECT_NONBLOCK)
            return s;

        anetSetError(err, "connect: %s", strerror(errno));
        close(s);
        return ANET_ERR;
    }
    return s;
#endif
}

int anetUnixConnect(char *err, char *path)
{
    return anetUnixGenericConnect(err,path,ANET_CONNECT_NONE);
}

int anetUnixNonBlockConnect(char *err, char *path)
{
    return anetUnixGenericConnect(err,path,ANET_CONNECT_NONBLOCK);
}

/* Like read(2) but make sure 'count' is read before to return
 * (unless error or EOF condition is encountered) */
int anetRead(int fd, char *buf, int count)
{
    int nread, totlen = 0;
    while(totlen != count) {
        nread = read(fd,buf,count-totlen);
        if (nread == 0) return totlen;
        if (nread == -1) return -1;
        totlen += nread;
        buf += nread;
    }
    return totlen;
}

/* Like write(2) but make sure 'count' is read before to return
 * (unless error is encountered) */
int anetWrite(int fd, char *buf, int count)
{
    int nwritten, totlen = 0;
    while(totlen != count) {
        nwritten = write(fd,buf,count-totlen);
        if (nwritten == 0) return totlen;
        if (nwritten == -1) return -1;
        totlen += nwritten;
        buf += nwritten;
    }
    return totlen;
}

static int anetListen(char *err, int s, struct sockaddr *sa, socklen_t len, int backlog) {
    if (bind(s,sa,len) == -1) {
        anetSetError(err, "bind: %s", strerror(errno));
        close(s);
        return ANET_ERR;
    }

<<<<<<< HEAD
    /* Use a backlog of 512 entries. We pass 511 to the listen() call because
     * the kernel does: backlogsize = roundup_pow_of_two(backlogsize + 1);
     * which will thus give us a backlog of 512 entries */
#ifdef _WIN32
    if (aeWinListen(s, 512) == SOCKET_ERROR) { 
#else
    if (listen(s, 511) == -1) {
#endif
=======
    if (listen(s, backlog) == -1) {
>>>>>>> 26375709
        anetSetError(err, "listen: %s", strerror(errno));
        close(s);
        return ANET_ERR;
    }
    return ANET_OK;
}

static int anetV6Only(char *err, int s) {
    int yes = 1;
    if (setsockopt(s,IPPROTO_IPV6,IPV6_V6ONLY,&yes,sizeof(yes)) == -1) {
        anetSetError(err, "setsockopt: %s", strerror(errno));
        close(s);
        return ANET_ERR;
    }
    return ANET_OK;
}

static int _anetTcpServer(char *err, int port, char *bindaddr, int af, int backlog)
{
    int s, rv;
    char _port[6];  /* strlen("65535") */
    struct addrinfo hints, *servinfo, *p;

    snprintf(_port,6,"%d",port);
    memset(&hints,0,sizeof(hints));
    hints.ai_family = af;
    hints.ai_socktype = SOCK_STREAM;
    hints.ai_flags = AI_PASSIVE;    /* No effect if bindaddr != NULL */

    if ((rv = getaddrinfo(bindaddr,_port,&hints,&servinfo)) != 0) {
        anetSetError(err, "%s", gai_strerror(rv));
        return ANET_ERR;
    }
    for (p = servinfo; p != NULL; p = p->ai_next) {
        if ((s = socket(p->ai_family,p->ai_socktype,p->ai_protocol)) == -1)
            continue;

        if (af == AF_INET6 && anetV6Only(err,s) == ANET_ERR) goto error;
#ifdef _WIN32
        if (anetSetExclusiveAddr(err,s) == ANET_ERR) goto error;
#else
        if (anetSetReuseAddr(err,s) == ANET_ERR) goto error;
<<<<<<< HEAD
#endif
        if (anetListen(err,s,p->ai_addr,p->ai_addrlen) == ANET_ERR) goto error;
=======
        if (anetListen(err,s,p->ai_addr,p->ai_addrlen,backlog) == ANET_ERR) goto error;
>>>>>>> 26375709
        goto end;
    }
    if (p == NULL) {
        anetSetError(err, "unable to bind socket");
        goto error;
    }

error:
    s = ANET_ERR;
end:
    freeaddrinfo(servinfo);
    return s;
}

int anetTcpServer(char *err, int port, char *bindaddr, int backlog)
{
    return _anetTcpServer(err, port, bindaddr, AF_INET, backlog);
}

int anetTcp6Server(char *err, int port, char *bindaddr, int backlog)
{
    return _anetTcpServer(err, port, bindaddr, AF_INET6, backlog);
}

int anetUnixServer(char *err, char *path, mode_t perm, int backlog)
{
#ifdef _WIN32
    ANET_NOTUSED(err);
    ANET_NOTUSED(path);
    ANET_NOTUSED(perm);
    return ANET_ERR;
#else
    int s;
    struct sockaddr_un sa;

    if ((s = anetCreateSocket(err,AF_LOCAL)) == ANET_ERR)
        return ANET_ERR;

    memset(&sa,0,sizeof(sa));
    sa.sun_family = AF_LOCAL;
    strncpy(sa.sun_path,path,sizeof(sa.sun_path)-1);
    if (anetListen(err,s,(struct sockaddr*)&sa,sizeof(sa),backlog) == ANET_ERR)
        return ANET_ERR;
    if (perm)
        chmod(sa.sun_path, perm);
    return s;
#endif
}

int anetGenericAccept(char *err, int s, struct sockaddr *sa, socklen_t *len) {
    int fd;
    while(1) {
#ifdef WIN32_IOCP
        fd = aeWinAccept(s,sa,len);
#else
        fd = accept(s,sa,len);
#endif
        if (fd == -1) {
            if (errno == EINTR)
                continue;
            else {
                anetSetError(err, "accept: %s", strerror(errno));
                return ANET_ERR;
            }
        }
        break;
    }
    return fd;
}

int anetTcpAccept(char *err, int s, char *ip, size_t ip_len, int *port) {
    int fd;
    struct sockaddr_storage sa;
    socklen_t salen = sizeof(sa);
    if ((fd = anetGenericAccept(err,s,(struct sockaddr*)&sa,&salen)) == ANET_ERR)
        return ANET_ERR;

    if (sa.ss_family == AF_INET) {
        struct sockaddr_in *s = (struct sockaddr_in *)&sa;
        if (ip) inet_ntop(AF_INET,(void*)&(s->sin_addr),ip,ip_len);
        if (port) *port = ntohs(s->sin_port);
    } else {
        struct sockaddr_in6 *s = (struct sockaddr_in6 *)&sa;
        if (ip) inet_ntop(AF_INET6,(void*)&(s->sin6_addr),ip,ip_len);
        if (port) *port = ntohs(s->sin6_port);
    }
    return fd;
}

int anetUnixAccept(char *err, int s) {
#ifdef _WIN32
    ANET_NOTUSED(err);
    ANET_NOTUSED(s);
    return ANET_ERR;
#else
    int fd;
    struct sockaddr_un sa;
    socklen_t salen = sizeof(sa);
    if ((fd = anetGenericAccept(err,s,(struct sockaddr*)&sa,&salen)) == ANET_ERR)
        return ANET_ERR;

    return fd;
#endif
}

int anetPeerToString(int fd, char *ip, size_t ip_len, int *port) {
    struct sockaddr_storage sa;
    socklen_t salen = sizeof(sa);

    if (getpeername(fd,(struct sockaddr*)&sa,&salen) == -1) {
        if (port) *port = 0;
        ip[0] = '?';
        ip[1] = '\0';
        return -1;
    }
    if (sa.ss_family == AF_INET) {
        struct sockaddr_in *s = (struct sockaddr_in *)&sa;
        if (ip) inet_ntop(AF_INET,(void*)&(s->sin_addr),ip,ip_len);
        if (port) *port = ntohs(s->sin_port);
    } else {
        struct sockaddr_in6 *s = (struct sockaddr_in6 *)&sa;
        if (ip) inet_ntop(AF_INET6,(void*)&(s->sin6_addr),ip,ip_len);
        if (port) *port = ntohs(s->sin6_port);
    }
    return 0;
}

int anetSockName(int fd, char *ip, size_t ip_len, int *port) {
    struct sockaddr_storage sa;
    socklen_t salen = sizeof(sa);

    if (getsockname(fd,(struct sockaddr*)&sa,&salen) == -1) {
        if (port) *port = 0;
        ip[0] = '?';
        ip[1] = '\0';
        return -1;
    }
    if (sa.ss_family == AF_INET) {
        struct sockaddr_in *s = (struct sockaddr_in *)&sa;
        if (ip) inet_ntop(AF_INET,(void*)&(s->sin_addr),ip,ip_len);
        if (port) *port = ntohs(s->sin_port);
    } else {
        struct sockaddr_in6 *s = (struct sockaddr_in6 *)&sa;
        if (ip) inet_ntop(AF_INET6,(void*)&(s->sin6_addr),ip,ip_len);
        if (port) *port = ntohs(s->sin6_port);
    }
    return 0;
}<|MERGE_RESOLUTION|>--- conflicted
+++ resolved
@@ -459,18 +459,11 @@
         return ANET_ERR;
     }
 
-<<<<<<< HEAD
-    /* Use a backlog of 512 entries. We pass 511 to the listen() call because
-     * the kernel does: backlogsize = roundup_pow_of_two(backlogsize + 1);
-     * which will thus give us a backlog of 512 entries */
 #ifdef _WIN32
-    if (aeWinListen(s, 512) == SOCKET_ERROR) { 
+    if (aeWinListen(s, 512) == SOCKET_ERROR) {
 #else
     if (listen(s, 511) == -1) {
 #endif
-=======
-    if (listen(s, backlog) == -1) {
->>>>>>> 26375709
         anetSetError(err, "listen: %s", strerror(errno));
         close(s);
         return ANET_ERR;
@@ -513,12 +506,8 @@
         if (anetSetExclusiveAddr(err,s) == ANET_ERR) goto error;
 #else
         if (anetSetReuseAddr(err,s) == ANET_ERR) goto error;
-<<<<<<< HEAD
-#endif
-        if (anetListen(err,s,p->ai_addr,p->ai_addrlen) == ANET_ERR) goto error;
-=======
+#endif
         if (anetListen(err,s,p->ai_addr,p->ai_addrlen,backlog) == ANET_ERR) goto error;
->>>>>>> 26375709
         goto end;
     }
     if (p == NULL) {
