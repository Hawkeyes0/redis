/* Bit operations.
 *
 * Copyright (c) 2009-2012, Salvatore Sanfilippo <antirez at gmail dot com>
 * All rights reserved.
 *
 * Redistribution and use in source and binary forms, with or without
 * modification, are permitted provided that the following conditions are met:
 *
 *   * Redistributions of source code must retain the above copyright notice,
 *     this list of conditions and the following disclaimer.
 *   * Redistributions in binary form must reproduce the above copyright
 *     notice, this list of conditions and the following disclaimer in the
 *     documentation and/or other materials provided with the distribution.
 *   * Neither the name of Redis nor the names of its contributors may be used
 *     to endorse or promote products derived from this software without
 *     specific prior written permission.
 *
 * THIS SOFTWARE IS PROVIDED BY THE COPYRIGHT HOLDERS AND CONTRIBUTORS "AS IS"
 * AND ANY EXPRESS OR IMPLIED WARRANTIES, INCLUDING, BUT NOT LIMITED TO, THE
 * IMPLIED WARRANTIES OF MERCHANTABILITY AND FITNESS FOR A PARTICULAR PURPOSE
 * ARE DISCLAIMED. IN NO EVENT SHALL THE COPYRIGHT OWNER OR CONTRIBUTORS BE
 * LIABLE FOR ANY DIRECT, INDIRECT, INCIDENTAL, SPECIAL, EXEMPLARY, OR
 * CONSEQUENTIAL DAMAGES (INCLUDING, BUT NOT LIMITED TO, PROCUREMENT OF
 * SUBSTITUTE GOODS OR SERVICES; LOSS OF USE, DATA, OR PROFITS; OR BUSINESS
 * INTERRUPTION) HOWEVER CAUSED AND ON ANY THEORY OF LIABILITY, WHETHER IN
 * CONTRACT, STRICT LIABILITY, OR TORT (INCLUDING NEGLIGENCE OR OTHERWISE)
 * ARISING IN ANY WAY OUT OF THE USE OF THIS SOFTWARE, EVEN IF ADVISED OF THE
 * POSSIBILITY OF SUCH DAMAGE.
 */

#include "redis.h"

/* -----------------------------------------------------------------------------
 * Helpers and low level bit functions.
 * -------------------------------------------------------------------------- */

/* This helper function used by GETBIT / SETBIT parses the bit offset argument
 * making sure an error is returned if it is negative or if it overflows
 * Redis 512 MB limit for the string value. */
static int getBitOffsetFromArgument(redisClient *c, robj *o, size_t *offset) {
    long long loffset;
    char *err = "bit offset is not an integer or out of range";

    if (getLongLongFromObjectOrReply(c,o,&loffset,err) != REDIS_OK)
        return REDIS_ERR;

    /* Limit offset to 512MB in bytes */
    if ((loffset < 0) || ((unsigned long long)loffset >> 3) >= (512*1024*1024))
    {
        addReplyError(c,err);
        return REDIS_ERR;
    }

    *offset = (size_t)loffset;
    return REDIS_OK;
}

/* Count number of bits set in the binary array pointed by 's' and long
 * 'count' bytes. The implementation of this function is required to
 * work with a input string length up to 512 MB. */
size_t redisPopcount(void *s, long count) {
    size_t bits = 0;
    unsigned char *p = s;
    uint32_t *p4;
    static const unsigned char bitsinbyte[256] = {0,1,1,2,1,2,2,3,1,2,2,3,2,3,3,4,1,2,2,3,2,3,3,4,2,3,3,4,3,4,4,5,1,2,2,3,2,3,3,4,2,3,3,4,3,4,4,5,2,3,3,4,3,4,4,5,3,4,4,5,4,5,5,6,1,2,2,3,2,3,3,4,2,3,3,4,3,4,4,5,2,3,3,4,3,4,4,5,3,4,4,5,4,5,5,6,2,3,3,4,3,4,4,5,3,4,4,5,4,5,5,6,3,4,4,5,4,5,5,6,4,5,5,6,5,6,6,7,1,2,2,3,2,3,3,4,2,3,3,4,3,4,4,5,2,3,3,4,3,4,4,5,3,4,4,5,4,5,5,6,2,3,3,4,3,4,4,5,3,4,4,5,4,5,5,6,3,4,4,5,4,5,5,6,4,5,5,6,5,6,6,7,2,3,3,4,3,4,4,5,3,4,4,5,4,5,5,6,3,4,4,5,4,5,5,6,4,5,5,6,5,6,6,7,3,4,4,5,4,5,5,6,4,5,5,6,5,6,6,7,4,5,5,6,5,6,6,7,5,6,6,7,6,7,7,8};

    /* Count initial bytes not aligned to 32 bit. */
    while((unsigned long)p & 3 && count) {
        bits += bitsinbyte[*p++];
        count--;
    }

    /* Count bits 16 bytes at a time */
    p4 = (uint32_t*)p;
    while(count>=16) {
        uint32_t aux1, aux2, aux3, aux4;

        aux1 = *p4++;
        aux2 = *p4++;
        aux3 = *p4++;
        aux4 = *p4++;
        count -= 16;

        aux1 = aux1 - ((aux1 >> 1) & 0x55555555);
        aux1 = (aux1 & 0x33333333) + ((aux1 >> 2) & 0x33333333);
        aux2 = aux2 - ((aux2 >> 1) & 0x55555555);
        aux2 = (aux2 & 0x33333333) + ((aux2 >> 2) & 0x33333333);
        aux3 = aux3 - ((aux3 >> 1) & 0x55555555);
        aux3 = (aux3 & 0x33333333) + ((aux3 >> 2) & 0x33333333);
        aux4 = aux4 - ((aux4 >> 1) & 0x55555555);
        aux4 = (aux4 & 0x33333333) + ((aux4 >> 2) & 0x33333333);
        bits += ((((aux1 + (aux1 >> 4)) & 0x0F0F0F0F) * 0x01010101) >> 24) +
                ((((aux2 + (aux2 >> 4)) & 0x0F0F0F0F) * 0x01010101) >> 24) +
                ((((aux3 + (aux3 >> 4)) & 0x0F0F0F0F) * 0x01010101) >> 24) +
                ((((aux4 + (aux4 >> 4)) & 0x0F0F0F0F) * 0x01010101) >> 24);
    }
    /* Count the remaining bytes. */
    p = (unsigned char*)p4;
    while(count--) bits += bitsinbyte[*p++];
    return bits;
}

/* Return the position of the first bit set to one (if 'bit' is 1) or
 * zero (if 'bit' is 0) in the bitmap starting at 's' and long 'count' bytes.
 *
 * The function is guaranteed to return a value >= 0 if 'bit' is 0 since if
 * no zero bit is found, it returns count*8 assuming the string is zero
 * padded on the right. However if 'bit' is 1 it is possible that there is
 * not a single set bit in the bitmap. In this special case -1 is returned. */
long redisBitpos(void *s, unsigned long count, int bit) {
    unsigned long *l;
    unsigned char *c;
    unsigned long skipval, word = 0, one;
    long pos = 0; /* Position of bit, to return to the caller. */
    unsigned long j;

    /* Process whole words first, seeking for first word that is not
     * all ones or all zeros respectively if we are lookig for zeros
     * or ones. This is much faster with large strings having contiguous
     * blocks of 1 or 0 bits compared to the vanilla bit per bit processing.
     *
     * Note that if we start from an address that is not aligned
     * to sizeof(unsigned long) we consume it byte by byte until it is
     * aligned. */

    /* Skip initial bits not aligned to sizeof(unsigned long) byte by byte. */
    skipval = bit ? 0 : UCHAR_MAX;
    c = (unsigned char*) s;
    while((unsigned long)c & (sizeof(*l)-1) && count) {
        if (*c != skipval) break;
        c++;
        count--;
        pos += 8;
    }

    /* Skip bits with full word step. */
    skipval = bit ? 0 : ULONG_MAX;
    l = (unsigned long*) c;
    while (count >= sizeof(*l)) {
        if (*l != skipval) break;
        l++;
        count -= sizeof(*l);
        pos += sizeof(*l)*8;
    }

    /* Load bytes into "word" considering the first byte as the most significant
     * (we basically consider it as written in big endian, since we consider the
     * string as a set of bits from left to right, with the first bit at position
     * zero.
     *
     * Note that the loading is designed to work even when the bytes left
     * (count) are less than a full word. We pad it with zero on the right. */
    c = (unsigned char*)l;
    for (j = 0; j < sizeof(*l); j++) {
        word <<= 8;
        if (count) {
            word |= *c;
            c++;
            count--;
        }
    }

    /* Special case:
     * If bits in the string are all zero and we are looking for one,
     * return -1 to signal that there is not a single "1" in the whole
     * string. This can't happen when we are looking for "0" as we assume
     * that the right of the string is zero padded. */
    if (bit == 1 && word == 0) return -1;

    /* Last word left, scan bit by bit. The first thing we need is to
     * have a single "1" set in the most significant position in an
     * unsigned long. We don't know the size of the long so we use a
     * simple trick. */
    one = ULONG_MAX; /* All bits set to 1.*/
    one >>= 1;       /* All bits set to 1 but the MSB. */
    one = ~one;      /* All bits set to 0 but the MSB. */

    while(one) {
        if (((one & word) != 0) == bit) return pos;
        pos++;
        one >>= 1;
    }

    /* If we reached this point, there is a bug in the algorithm, since
     * the case of no match is handled as a special case before. */
    redisPanic("End of redisBitpos() reached.");
    return 0; /* Just to avoid warnings. */
}

/* -----------------------------------------------------------------------------
 * Bits related string commands: GETBIT, SETBIT, BITCOUNT, BITOP.
 * -------------------------------------------------------------------------- */

#define BITOP_AND   0
#define BITOP_OR    1
#define BITOP_XOR   2
#define BITOP_NOT   3

/* SETBIT key offset bitvalue */
void setbitCommand(redisClient *c) {
    robj *o;
    char *err = "bit is not an integer or out of range";
    size_t bitoffset;
    int byte, bit;
    int byteval, bitval;
    long on;

    if (getBitOffsetFromArgument(c,c->argv[2],&bitoffset) != REDIS_OK)
        return;

    if (getLongFromObjectOrReply(c,c->argv[3],&on,err) != REDIS_OK)
        return;

    /* Bits can only be set or cleared... */
    if (on & ~1) {
        addReplyError(c,err);
        return;
    }

    o = lookupKeyWrite(c->db,c->argv[1]);
    if (o == NULL) {
        o = createObject(REDIS_STRING,sdsempty());
        dbAdd(c->db,c->argv[1],o);
    } else {
        if (checkType(c,o,REDIS_STRING)) return;
        o = dbUnshareStringValue(c->db,c->argv[1],o);
    }

    /* Grow sds value to the right length if necessary */
    byte = (int)(bitoffset >> 3);
    o->ptr = sdsgrowzero(o->ptr,byte+1);

    /* Get current values */
    byteval = ((uint8_t*)o->ptr)[byte];
    bit = 7 - (bitoffset & 0x7);
    bitval = byteval & (1 << bit);

    /* Update byte with new bit value and return original value */
    byteval &= ~(1 << bit);
    byteval |= ((on & 0x1) << bit);
    ((uint8_t*)o->ptr)[byte] = byteval;
    signalModifiedKey(c->db,c->argv[1]);
    notifyKeyspaceEvent(REDIS_NOTIFY_STRING,"setbit",c->argv[1],c->db->id);
    server.dirty++;
    addReply(c, bitval ? shared.cone : shared.czero);
}

/* GETBIT key offset */
void getbitCommand(redisClient *c) {
    robj *o;
    char llbuf[32];
    size_t bitoffset;
    size_t byte, bit;
    size_t bitval = 0;

    if (getBitOffsetFromArgument(c,c->argv[2],&bitoffset) != REDIS_OK)
        return;

    if ((o = lookupKeyReadOrReply(c,c->argv[1],shared.czero)) == NULL ||
        checkType(c,o,REDIS_STRING)) return;

    byte = bitoffset >> 3;
    bit = 7 - (bitoffset & 0x7);
    if (o->encoding != REDIS_ENCODING_RAW) {
        if (byte < (size_t)ll2string(llbuf,sizeof(llbuf),(long)o->ptr))
            bitval = llbuf[byte] & (1 << bit);
    } else {
        if (byte < sdslen(o->ptr))
            bitval = ((uint8_t*)o->ptr)[byte] & (1 << bit);
    }

    addReply(c, bitval ? shared.cone : shared.czero);
}

/* BITOP op_name target_key src_key1 src_key2 src_key3 ... src_keyN */
void bitopCommand(redisClient *c) {
    char *opname = c->argv[1]->ptr;
    robj *o, *targetkey = c->argv[2];
    unsigned long op, j, numkeys;
    robj **objects;      /* Array of source objects. */
    unsigned char **src; /* Array of source strings pointers. */
    unsigned long *len, maxlen = 0; /* Array of length of src strings,
                                       and max len. */
    unsigned long minlen = 0;    /* Min len among the input keys. */
    unsigned char *res = NULL; /* Resulting string. */

    /* Parse the operation name. */
    if ((opname[0] == 'a' || opname[0] == 'A') && !strcasecmp(opname,"and"))
        op = BITOP_AND;
    else if((opname[0] == 'o' || opname[0] == 'O') && !strcasecmp(opname,"or"))
        op = BITOP_OR;
    else if((opname[0] == 'x' || opname[0] == 'X') && !strcasecmp(opname,"xor"))
        op = BITOP_XOR;
    else if((opname[0] == 'n' || opname[0] == 'N') && !strcasecmp(opname,"not"))
        op = BITOP_NOT;
    else {
        addReply(c,shared.syntaxerr);
        return;
    }

    /* Sanity check: NOT accepts only a single key argument. */
    if (op == BITOP_NOT && c->argc != 4) {
        addReplyError(c,"BITOP NOT must be called with a single source key.");
        return;
    }

    /* Lookup keys, and store pointers to the string objects into an array. */
    numkeys = c->argc - 3;
    src = zmalloc(sizeof(unsigned char*) * numkeys);
    len = zmalloc(sizeof(long) * numkeys);
    objects = zmalloc(sizeof(robj*) * numkeys);
    for (j = 0; j < numkeys; j++) {
        o = lookupKeyRead(c->db,c->argv[j+3]);
        /* Handle non-existing keys as empty strings. */
        if (o == NULL) {
            objects[j] = NULL;
            src[j] = NULL;
            len[j] = 0;
            minlen = 0;
            continue;
        }
        /* Return an error if one of the keys is not a string. */
        if (checkType(c,o,REDIS_STRING)) {
            unsigned long i;
            for (i = 0; i < j; i++) {
                if (objects[i])
                    decrRefCount(objects[i]);
            }
            zfree(src);
            zfree(len);
            zfree(objects);
            return;
        }
        objects[j] = getDecodedObject(o);
        src[j] = objects[j]->ptr;
        len[j] = (long)sdslen(objects[j]->ptr);
        if (len[j] > maxlen) maxlen = len[j];
        if (j == 0 || len[j] < minlen) minlen = len[j];
    }

    /* Compute the bit operation, if at least one string is not empty. */
    if (maxlen) {
        unsigned char output, byte;
<<<<<<< HEAD
        long i;
        res = (unsigned char*) sdsnewlen(NULL,maxlen);
=======
        unsigned long i;
>>>>>>> db6e874a

        /* Fast path: as far as we have data for all the input bitmaps we
         * can take a fast path that performs much better than the
         * vanilla algorithm. */
        j = 0;
        if (minlen && numkeys <= 16) {
            unsigned long *lp[16];
            unsigned long *lres = (unsigned long*) res;

            /* Note: sds pointer is always aligned to 8 byte boundary. */
            memcpy(lp,src,sizeof(unsigned long*)*numkeys);
            memcpy(res,src[0],minlen);

            /* Different branches per different operations for speed (sorry). */
            if (op == BITOP_AND) {
                while(minlen >= sizeof(unsigned long)*4) {
                    for (i = 1; i < numkeys; i++) {
                        lres[0] &= lp[i][0];
                        lres[1] &= lp[i][1];
                        lres[2] &= lp[i][2];
                        lres[3] &= lp[i][3];
                        lp[i]+=4;
                    }
                    lres+=4;
                    j += sizeof(unsigned long)*4;
                    minlen -= sizeof(unsigned long)*4;
                }
            } else if (op == BITOP_OR) {
                while(minlen >= sizeof(unsigned long)*4) {
                    for (i = 1; i < numkeys; i++) {
                        lres[0] |= lp[i][0];
                        lres[1] |= lp[i][1];
                        lres[2] |= lp[i][2];
                        lres[3] |= lp[i][3];
                        lp[i]+=4;
                    }
                    lres+=4;
                    j += sizeof(unsigned long)*4;
                    minlen -= sizeof(unsigned long)*4;
                }
            } else if (op == BITOP_XOR) {
                while(minlen >= sizeof(unsigned long)*4) {
                    for (i = 1; i < numkeys; i++) {
                        lres[0] ^= lp[i][0];
                        lres[1] ^= lp[i][1];
                        lres[2] ^= lp[i][2];
                        lres[3] ^= lp[i][3];
                        lp[i]+=4;
                    }
                    lres+=4;
                    j += sizeof(unsigned long)*4;
                    minlen -= sizeof(unsigned long)*4;
                }
            } else if (op == BITOP_NOT) {
                while(minlen >= sizeof(unsigned long)*4) {
                    lres[0] = ~lres[0];
                    lres[1] = ~lres[1];
                    lres[2] = ~lres[2];
                    lres[3] = ~lres[3];
                    lres+=4;
                    j += sizeof(unsigned long)*4;
                    minlen -= sizeof(unsigned long)*4;
                }
            }
        }

        /* j is set to the next byte to process by the previous loop. */
        for (; j < maxlen; j++) {
            output = (len[0] <= j) ? 0 : src[0][j];
            if (op == BITOP_NOT) output = ~output;
            for (i = 1; i < numkeys; i++) {
                byte = (len[i] <= j) ? 0 : src[i][j];
                switch(op) {
                case BITOP_AND: output &= byte; break;
                case BITOP_OR:  output |= byte; break;
                case BITOP_XOR: output ^= byte; break;
                }
            }
            res[j] = output;
        }
    }
    for (j = 0; j < numkeys; j++) {
        if (objects[j])
            decrRefCount(objects[j]);
    }
    zfree(src);
    zfree(len);
    zfree(objects);

    /* Store the computed value into the target key */
    if (maxlen) {
        o = createObject(REDIS_STRING,res);
        setKey(c->db,targetkey,o);
        notifyKeyspaceEvent(REDIS_NOTIFY_STRING,"set",targetkey,c->db->id);
        decrRefCount(o);
    } else if (dbDelete(c->db,targetkey)) {
        signalModifiedKey(c->db,targetkey);
        notifyKeyspaceEvent(REDIS_NOTIFY_GENERIC,"del",targetkey,c->db->id);
    }
    server.dirty++;
    addReplyLongLong(c,maxlen); /* Return the output string length in bytes. */
}

/* BITCOUNT key [start end] */
void bitcountCommand(redisClient *c) {
    robj *o;
    long start, end, strlen;
    unsigned char *p;
    char llbuf[32];

    /* Lookup, check for type, and return 0 for non existing keys. */
    if ((o = lookupKeyReadOrReply(c,c->argv[1],shared.czero)) == NULL ||
        checkType(c,o,REDIS_STRING)) return;

    /* Set the 'p' pointer to the string, that can be just a stack allocated
     * array if our string was integer encoded. */
    if (o->encoding == REDIS_ENCODING_INT) {
        p = (unsigned char*) llbuf;
        strlen = ll2string(llbuf,sizeof(llbuf),(long)o->ptr);
    } else {
        p = (unsigned char*) o->ptr;
        strlen = (long)sdslen(o->ptr);
    }

    /* Parse start/end range if any. */
    if (c->argc == 4) {
        if (getLongFromObjectOrReply(c,c->argv[2],&start,NULL) != REDIS_OK)
            return;
        if (getLongFromObjectOrReply(c,c->argv[3],&end,NULL) != REDIS_OK)
            return;
        /* Convert negative indexes */
        if (start < 0) start = strlen+start;
        if (end < 0) end = strlen+end;
        if (start < 0) start = 0;
        if (end < 0) end = 0;
        if (end >= strlen) end = strlen-1;
    } else if (c->argc == 2) {
        /* The whole string. */
        start = 0;
        end = strlen-1;
    } else {
        /* Syntax error. */
        addReply(c,shared.syntaxerr);
        return;
    }

    /* Precondition: end >= 0 && end < strlen, so the only condition where
     * zero can be returned is: start > end. */
    if (start > end) {
        addReply(c,shared.czero);
    } else {
        long bytes = end-start+1;

        addReplyLongLong(c,redisPopcount(p+start,bytes));
    }
}

/* BITPOS key bit [start [end]] */
void bitposCommand(redisClient *c) {
    robj *o;
    long bit, start, end, strlen;
    unsigned char *p;
    char llbuf[32];
    int end_given = 0;

    /* Parse the bit argument to understand what we are looking for, set
     * or clear bits. */
    if (getLongFromObjectOrReply(c,c->argv[2],&bit,NULL) != REDIS_OK)
        return;
    if (bit != 0 && bit != 1) {
        addReplyError(c, "The bit argument must be 1 or 0.");
        return;
    }

    /* If the key does not exist, from our point of view it is an infinite
     * array of 0 bits. If the user is looking for the fist clear bit return 0,
     * If the user is looking for the first set bit, return -1. */
    if ((o = lookupKeyRead(c->db,c->argv[1])) == NULL) {
        addReplyLongLong(c, bit ? -1 : 0);
        return;
    }
    if (checkType(c,o,REDIS_STRING)) return;

    /* Set the 'p' pointer to the string, that can be just a stack allocated
     * array if our string was integer encoded. */
    if (o->encoding == REDIS_ENCODING_INT) {
        p = (unsigned char*) llbuf;
        strlen = ll2string(llbuf,sizeof(llbuf),(long)o->ptr);
    } else {
        p = (unsigned char*) o->ptr;
        strlen = (long)sdslen(o->ptr);
    }

    /* Parse start/end range if any. */
    if (c->argc == 4 || c->argc == 5) {
        if (getLongFromObjectOrReply(c,c->argv[3],&start,NULL) != REDIS_OK)
            return;
        if (c->argc == 5) {
            if (getLongFromObjectOrReply(c,c->argv[4],&end,NULL) != REDIS_OK)
                return;
            end_given = 1;
        } else {
            end = strlen-1;
        }
        /* Convert negative indexes */
        if (start < 0) start = strlen+start;
        if (end < 0) end = strlen+end;
        if (start < 0) start = 0;
        if (end < 0) end = 0;
        if (end >= strlen) end = strlen-1;
    } else if (c->argc == 3) {
        /* The whole string. */
        start = 0;
        end = strlen-1;
    } else {
        /* Syntax error. */
        addReply(c,shared.syntaxerr);
        return;
    }

    /* For empty ranges (start > end) we return -1 as an empty range does
     * not contain a 0 nor a 1. */
    if (start > end) {
        addReplyLongLong(c, -1);
    } else {
        long bytes = end-start+1;
        long pos = redisBitpos(p+start,bytes,bit);

        /* If we are looking for clear bits, and the user specified an exact
         * range with start-end, we can't consider the right of the range as
         * zero padded (as we do when no explicit end is given).
         *
         * So if redisBitpos() returns the first bit outside the range,
         * we return -1 to the caller, to mean, in the specified range there
         * is not a single "0" bit. */
        if (end_given && bit == 0 && pos == bytes*8) {
            addReplyLongLong(c,-1);
            return;
        }
        if (pos != -1) pos += start*8; /* Adjust for the bytes we skipped. */
        addReplyLongLong(c,pos);
    }
}<|MERGE_RESOLUTION|>--- conflicted
+++ resolved
@@ -341,12 +341,8 @@
     /* Compute the bit operation, if at least one string is not empty. */
     if (maxlen) {
         unsigned char output, byte;
-<<<<<<< HEAD
-        long i;
+        unsigned long i;
         res = (unsigned char*) sdsnewlen(NULL,maxlen);
-=======
-        unsigned long i;
->>>>>>> db6e874a
 
         /* Fast path: as far as we have data for all the input bitmaps we
          * can take a fast path that performs much better than the
