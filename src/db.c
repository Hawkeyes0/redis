--- conflicted
+++ resolved
@@ -68,10 +68,8 @@
 }
 
 robj *lookupKeyWrite(redisDb *db, robj *key) {
-    robj *o;
     expireIfNeeded(db,key);
-    o = lookupKey(db,key);
-    return o;
+    return lookupKey(db,key);
 }
 
 robj *lookupKeyReadOrReply(redisClient *c, robj *key, robj *reply) {
@@ -221,15 +219,11 @@
     server.dirty += emptyDb(NULL);
     addReply(c,shared.ok);
     if (server.rdb_child_pid != -1) {
-<<<<<<< HEAD
-        kill(server.rdb_child_pid,SIGUSR1);
-=======
 #ifdef _WIN32
         AbortForkOperation();
 #else
         kill(server.rdb_child_pid,SIGUSR1);
 #endif
->>>>>>> ce6c1f08
         rdbRemoveTempFile(server.rdb_child_pid);
     }
     if (server.saveparamslen > 0) {
@@ -492,9 +486,9 @@
     /* Step 3: Filter elements. */
     node = listFirst(keys);
     while (node) {
+        int filter = 0;
         robj *kobj = listNodeValue(node);
         nextnode = listNextNode(node);
-        int filter = 0;
 
         /* Filter element if it does not match the pattern. */
         if (!filter && use_pattern) {
