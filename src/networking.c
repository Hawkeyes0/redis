--- conflicted
+++ resolved
@@ -30,11 +30,8 @@
 #include "redis.h"
 #ifndef _WIN32
 #include <sys/uio.h>
-<<<<<<< HEAD
+#endif
 #include <math.h>
-=======
-#endif
->>>>>>> ce6c1f08
 
 static void setProtocolError(redisClient *c, int pos);
 
@@ -425,7 +422,6 @@
 void addReplyDouble(redisClient *c, double d) {
     char dbuf[128], sbuf[128];
     int dlen, slen;
-<<<<<<< HEAD
     if (isinf(d)) {
         /* Libc in odd systems (Hi Solaris!) will format infinite in a
          * different way, so better to handle it in an explicit way. */
@@ -435,24 +431,6 @@
         slen = snprintf(sbuf,sizeof(sbuf),"$%d\r\n%s\r\n",dlen,dbuf);
         addReplyString(c,sbuf,slen);
     }
-=======
-#ifdef _WIN32
-    if (isnan(d)) {
-        dlen = snprintf(dbuf,sizeof(dbuf),"nan");
-    } else if (isinf(d)) {
-        if (d < 0)
-            dlen = snprintf(dbuf,sizeof(dbuf),"-inf");
-        else
-            dlen = snprintf(dbuf,sizeof(dbuf),"inf");
-    } else {
-        dlen = snprintf(dbuf,sizeof(dbuf),"%.17g",d);
-    }
-#else
-    dlen = snprintf(dbuf,sizeof(dbuf),"%.17g",d);
-#endif
-    slen = snprintf(sbuf,sizeof(sbuf),"$%d\r\n%s\r\n",dlen,dbuf);
-    addReplyString(c,sbuf,slen);
->>>>>>> ce6c1f08
 }
 
 /* Add a long long as integer reply or bulk len / multi bulk count.
@@ -570,15 +548,11 @@
         redisLog(REDIS_WARNING,
             "Error registering fd event for the new client: %s (fd=%d)",
             strerror(errno),fd);
-<<<<<<< HEAD
-        close(fd); /* May be already closed, just ignore errors */
-=======
 #ifdef WIN32_IOCP
         aeWinCloseSocket(fd); /* May be already closed, just ingore errors */
 #else
-        close(fd);  /* May be already closed, just ignore errors */
+        close(fd); /* May be already closed, just ingore errors */
 #endif
->>>>>>> ce6c1f08
         return;
     }
     /* If maxclient directive is set and this is one client more... close the
@@ -725,15 +699,11 @@
     }
     listRelease(c->reply);
     freeClientArgv(c);
-<<<<<<< HEAD
-
-=======
 #ifdef WIN32_IOCP
     aeWinCloseSocket(c->fd);
 #else
-    close(c->fd);
+
 #endif
->>>>>>> ce6c1f08
     /* Remove from the list of clients */
     if (c->fd != -1) {
         ln = listSearchKey(server.clients,c);
@@ -784,12 +754,8 @@
         listDelNode(server.clients_to_close,ln);
     }
 
-<<<<<<< HEAD
     /* Release other dynamically allocated client structure fields,
      * and finally release the client structure itself. */
-=======
-    /* Release memory */
->>>>>>> ce6c1f08
     if (c->name) decrRefCount(c->name);
     zfree(c->argv);
     freeClientMultiState(c);
@@ -954,19 +920,9 @@
 
     while(c->bufpos > 0 || listLength(c->reply)) {
         if (c->bufpos > 0) {
-<<<<<<< HEAD
+
             nwritten = write(fd,c->buf+c->sentlen,c->bufpos-c->sentlen);
             if (nwritten <= 0) break;
-=======
-            if (c->flags & REDIS_MASTER) {
-                /* Don't reply to a master */
-                nwritten = c->bufpos - c->sentlen;
-            } else {
-
-                nwritten = write(fd,c->buf+c->sentlen,c->bufpos-c->sentlen);
-                if (nwritten <= 0) break;
-            }
->>>>>>> ce6c1f08
             c->sentlen += nwritten;
             totwritten += nwritten;
 
@@ -1071,7 +1027,6 @@
 
     /* Split the input buffer up to the \r\n */
     querylen = newline-(c->querybuf);
-<<<<<<< HEAD
     aux = sdsnewlen(c->querybuf,querylen);
     argv = sdssplitargs(aux,&argc);
     sdsfree(aux);
@@ -1089,12 +1044,6 @@
 
     /* Leave data after the first line of the query in the buffer */
     sdsrange(c->querybuf,querylen+2,-1);
-=======
-    argv = sdssplitlen(c->querybuf,(int)querylen," ",1,&argc);
-
-    /* Leave data after the first line of the query in the buffer */
-    c->querybuf = sdsrange(c->querybuf,(int)(querylen+2),-1);
->>>>>>> ce6c1f08
 
     /* Setup argv array on client structure */
     if (c->argv) zfree(c->argv);
@@ -1159,7 +1108,7 @@
             return REDIS_ERR;
         }
 
-        pos = (int)(newline-c->querybuf)+2;
+        pos = (newline-c->querybuf)+2;
         if (ll <= 0) {
             sdsrange(c->querybuf,pos,-1);
             return REDIS_OK;
@@ -1204,7 +1153,7 @@
                 return REDIS_ERR;
             }
 
-            pos += (int)(newline-(c->querybuf+pos)+2);
+            pos += newline-(c->querybuf+pos)+2;
             if (ll >= REDIS_MBULK_BIG_ARG) {
                 size_t qblen;
 
@@ -1217,14 +1166,10 @@
                 qblen = sdslen(c->querybuf);
                 /* Hint the sds library about the amount of bytes this string is
                  * going to contain. */
-<<<<<<< HEAD
                 if (qblen < ll+2)
                     c->querybuf = sdsMakeRoomFor(c->querybuf,ll+2-qblen);
-=======
-                c->querybuf = sdsMakeRoomFor(c->querybuf,(size_t)(ll+2));
->>>>>>> ce6c1f08
             }
-            c->bulklen = (long)ll;
+            c->bulklen = ll;
         }
 
         /* Read bulk argument */
@@ -1298,8 +1243,6 @@
         if (c->argc == 0) {
             resetClient(c);
         } else {
-            errno = 0;  // JEP
-
             /* Only reset the client when the command was executed. */
             if (processCommand(c) == REDIS_OK)
                 resetClient(c);
@@ -1436,19 +1379,10 @@
 
 /* Turn a Redis client into an sds string representing its state. */
 sds getClientInfoString(redisClient *client) {
-<<<<<<< HEAD
     char peerid[REDIS_PEER_ID_LEN], flags[16], events[3], *p;
     int emask;
 
     getClientPeerId(client,peerid,sizeof(peerid));
-=======
-    char ip[32], flags[16], events[3], *p;
-    int port = 0; /* initialized to zero for the unix socket case. */
-    int emask;
-
-    if (!(client->flags & REDIS_UNIX_SOCKET))
-        anetPeerToString(client->fd,ip,&port);
->>>>>>> ce6c1f08
     p = flags;
     if (client->flags & REDIS_SLAVE) {
         if (client->flags & REDIS_MONITOR)
@@ -1473,14 +1407,8 @@
     if (emask & AE_WRITABLE) *p++ = 'w';
     *p = '\0';
     return sdscatprintf(sdsempty(),
-<<<<<<< HEAD
         "addr=%s fd=%d name=%s age=%ld idle=%ld flags=%s db=%d sub=%d psub=%d multi=%d qbuf=%lu qbuf-free=%lu obl=%lu oll=%lu omem=%lu events=%s cmd=%s",
         peerid,
-=======
-        "addr=%s:%d fd=%d name=%s age=%ld idle=%ld flags=%s db=%d sub=%d psub=%d multi=%d qbuf=%lu qbuf-free=%lu obl=%lu oll=%lu omem=%lu events=%s cmd=%s",
-        (client->flags & REDIS_UNIX_SOCKET) ? server.unixsocket : ip,
-        port,
->>>>>>> ce6c1f08
         client->fd,
         client->name ? (char*)client->name->ptr : "",
         (long)(server.unixtime - client->ctime),
