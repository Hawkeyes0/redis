--- conflicted
+++ resolved
@@ -690,6 +690,7 @@
     redisClient *c = (redisClient *)privdata;
     int nwritten = 0, totwritten = 0, objlen;
     int objpos = 0;
+    size_t objmem;
     robj *o;
     int result = 0;
     listIter li;
@@ -743,6 +744,7 @@
         } else {
             o = listNodeValue(ln);
             objlen = sdslen(o->ptr);
+            objmem = zmalloc_size_sds(o->ptr);
 
             if (objlen == 0) {
                 listDelNode(c->reply,ln);
@@ -766,6 +768,7 @@
                 objpos = 0;
                 c->sentobjlen = objlen;
                 c->sentobj = o;
+                c->reply_bytes -= objmem;
             }
             ln = listNext(&li);
         }
@@ -1105,7 +1108,7 @@
     REDIS_NOTUSED(el);
     REDIS_NOTUSED(mask);
 
-<<<<<<< HEAD
+    server.current_client = c;
 #ifdef _WIN32
     nread = recv((SOCKET)fd, buf, REDIS_IOBUF_LEN, 0);
     if (nread < 0) {
@@ -1122,9 +1125,6 @@
         }
     }
 #else
-=======
-    server.current_client = c;
->>>>>>> 1dfe75a0
     nread = read(fd, buf, REDIS_IOBUF_LEN);
 #endif
     if (nread == -1) {
