#include "redis.h"
#ifndef _WIN32
#include <sys/uio.h>
#endif

static void setProtocolError(redisClient *c, int pos);

/* To evaluate the output buffer size of a client we need to get size of
 * allocated objects, however we can't used zmalloc_size() directly on sds
 * strings because of the trick they use to work (the header is before the
 * returned pointer), so we use this helper function. */
size_t zmalloc_size_sds(sds s) {
    return zmalloc_size(s-sizeof(struct sdshdr));
}

void *dupClientReplyValue(void *o) {
    incrRefCount((robj*)o);
    return o;
}

int listMatchObjects(void *a, void *b) {
    return equalStringObjects(a,b);
}

redisClient *createClient(int fd) {
    redisClient *c = zmalloc(sizeof(redisClient));
    c->bufpos = 0;

    anetNonBlock(NULL,fd);
    anetTcpNoDelay(NULL,fd);
    if (aeCreateFileEvent(server.el,fd,AE_READABLE,
        readQueryFromClient, c) == AE_ERR)
    {
#ifdef _WIN32
        aeWinSocketDetach(fd, 0);
        closesocket(fd);
#else
        close(fd);
#endif 
        zfree(c);
        return NULL;
    }

    selectDb(c,0);
    c->fd = fd;
    c->querybuf = sdsempty();
    c->reqtype = 0;
    c->argc = 0;
    c->argv = NULL;
    c->cmd = c->lastcmd = NULL;
    c->multibulklen = 0;
    c->bulklen = -1;
    c->sentlen = 0;
#ifdef _WIN32
    c->sentobjlen = 0;
    c->sentobj = NULL;
#endif
    c->flags = 0;
    c->lastinteraction = time(NULL);
    c->authenticated = 0;
    c->replstate = REDIS_REPL_NONE;
    c->reply = listCreate();
    c->reply_bytes = 0;
    listSetFreeMethod(c->reply,decrRefCount);
    listSetDupMethod(c->reply,dupClientReplyValue);
    c->bpop.keys = NULL;
    c->bpop.count = 0;
    c->bpop.timeout = 0;
    c->bpop.target = NULL;
    c->watched_keys = listCreate();
    c->pubsub_channels = dictCreate(&setDictType,NULL);
    c->pubsub_patterns = listCreate();
    listSetFreeMethod(c->pubsub_patterns,decrRefCount);
    listSetMatchMethod(c->pubsub_patterns,listMatchObjects);
    listAddNodeTail(server.clients,c);
    initClientMultiState(c);
    return c;
}

/* Set the event loop to listen for write events on the client's socket.
 * Typically gets called every time a reply is built. */
int _installWriteEvent(redisClient *c) {
    if (c->fd <= 0) return REDIS_ERR;
    if (c->bufpos == 0 && listLength(c->reply) == 0 &&
        (c->replstate == REDIS_REPL_NONE ||
         c->replstate == REDIS_REPL_ONLINE) &&
        aeCreateFileEvent(server.el, c->fd, AE_WRITABLE,
        sendReplyToClient, c) == AE_ERR) return REDIS_ERR;
    return REDIS_OK;
}

/* Create a duplicate of the last object in the reply list when
 * it is not exclusively owned by the reply list. */
robj *dupLastObjectIfNeeded(list *reply) {
    robj *new, *cur;
    listNode *ln;
    redisAssert(listLength(reply) > 0);
    ln = listLast(reply);
    cur = listNodeValue(ln);
    if (cur->refcount > 1) {
        new = dupStringObject(cur);
        decrRefCount(cur);
        listNodeValue(ln) = new;
    }
    return listNodeValue(ln);
}

/* -----------------------------------------------------------------------------
 * Low level functions to add more data to output buffers.
 * -------------------------------------------------------------------------- */

int _addReplyToBuffer(redisClient *c, char *s, size_t len) {
    size_t available = sizeof(c->buf)-c->bufpos;

    if (c->flags & REDIS_CLOSE_AFTER_REPLY) return REDIS_OK;

    /* If there already are entries in the reply list, we cannot
     * add anything more to the static buffer. */
    if (listLength(c->reply) > 0) return REDIS_ERR;

    /* Check that the buffer has enough space available for this string. */
    if (len > available) return REDIS_ERR;

    memcpy(c->buf+c->bufpos,s,len);
    c->bufpos+=len;
    return REDIS_OK;
}

void _addReplyObjectToList(redisClient *c, robj *o) {
    robj *tail;

    if (c->flags & REDIS_CLOSE_AFTER_REPLY) return;

    if (listLength(c->reply) == 0) {
        incrRefCount(o);
        listAddNodeTail(c->reply,o);
        c->reply_bytes += zmalloc_size_sds(o->ptr);
    } else {
        tail = listNodeValue(listLast(c->reply));

        /* Append to this object when possible. */
#ifdef _WIN32
        if (tail->ptr != NULL && tail != c->sentobj &&
            sdslen(tail->ptr)+sdslen(o->ptr) <= REDIS_REPLY_CHUNK_BYTES)
#else
        if (tail->ptr != NULL &&
            sdslen(tail->ptr)+sdslen(o->ptr) <= REDIS_REPLY_CHUNK_BYTES)
#endif
        {
            c->reply_bytes -= zmalloc_size_sds(tail->ptr);
            tail = dupLastObjectIfNeeded(c->reply);
            tail->ptr = sdscatlen(tail->ptr,o->ptr,sdslen(o->ptr));
            c->reply_bytes += zmalloc_size_sds(tail->ptr);
        } else {
            incrRefCount(o);
            listAddNodeTail(c->reply,o);
            c->reply_bytes += zmalloc_size_sds(o->ptr);
        }
    }
}

/* This method takes responsibility over the sds. When it is no longer
 * needed it will be free'd, otherwise it ends up in a robj. */
void _addReplySdsToList(redisClient *c, sds s) {
    robj *tail;

    if (c->flags & REDIS_CLOSE_AFTER_REPLY) {
        sdsfree(s);
        return;
    }

    if (listLength(c->reply) == 0) {
        listAddNodeTail(c->reply,createObject(REDIS_STRING,s));
        c->reply_bytes += zmalloc_size_sds(s);
    } else {
        tail = listNodeValue(listLast(c->reply));

        /* Append to this object when possible. */
#ifdef _WIN32
        if (tail->ptr != NULL && tail != c->sentobj &&
            sdslen(tail->ptr)+sdslen(s) <= REDIS_REPLY_CHUNK_BYTES)
#else
        if (tail->ptr != NULL &&
            sdslen(tail->ptr)+sdslen(s) <= REDIS_REPLY_CHUNK_BYTES)
#endif
        {
            c->reply_bytes -= zmalloc_size_sds(tail->ptr);
            tail = dupLastObjectIfNeeded(c->reply);
            tail->ptr = sdscatlen(tail->ptr,s,sdslen(s));
            c->reply_bytes += zmalloc_size_sds(tail->ptr);
            sdsfree(s);
        } else {
            listAddNodeTail(c->reply,createObject(REDIS_STRING,s));
            c->reply_bytes += zmalloc_size_sds(s);
        }
    }
}

void _addReplyStringToList(redisClient *c, char *s, size_t len) {
    robj *tail;

    if (c->flags & REDIS_CLOSE_AFTER_REPLY) return;

    if (listLength(c->reply) == 0) {
        robj *o = createStringObject(s,len);

        listAddNodeTail(c->reply,o);
        c->reply_bytes += zmalloc_size_sds(o->ptr);
    } else {
        tail = listNodeValue(listLast(c->reply));

        /* Append to this object when possible. */
#ifdef _WIN32
        if (tail->ptr != NULL && tail != c->sentobj &&
            sdslen(tail->ptr)+len <= REDIS_REPLY_CHUNK_BYTES)
#else
        if (tail->ptr != NULL &&
            sdslen(tail->ptr)+len <= REDIS_REPLY_CHUNK_BYTES)
#endif
        {
            c->reply_bytes -= zmalloc_size_sds(tail->ptr);
            tail = dupLastObjectIfNeeded(c->reply);
            tail->ptr = sdscatlen(tail->ptr,s,len);
            c->reply_bytes += zmalloc_size_sds(tail->ptr);
        } else {
            robj *o = createStringObject(s,len);

            listAddNodeTail(c->reply,o);
            c->reply_bytes += zmalloc_size_sds(o->ptr);
        }
    }
}

/* -----------------------------------------------------------------------------
 * Higher level functions to queue data on the client output buffer.
 * The following functions are the ones that commands implementations will call.
 * -------------------------------------------------------------------------- */

void addReply(redisClient *c, robj *obj) {
    if (_installWriteEvent(c) != REDIS_OK) return;

    /* This is an important place where we can avoid copy-on-write
     * when there is a saving child running, avoiding touching the
     * refcount field of the object if it's not needed.
     *
     * If the encoding is RAW and there is room in the static buffer
     * we'll be able to send the object to the client without
     * messing with its page. */
    if (obj->encoding == REDIS_ENCODING_RAW) {
        if (_addReplyToBuffer(c,obj->ptr,sdslen(obj->ptr)) != REDIS_OK)
            _addReplyObjectToList(c,obj);
    } else {
        /* FIXME: convert the long into string and use _addReplyToBuffer()
         * instead of calling getDecodedObject. As this place in the
         * code is too performance critical. */
        obj = getDecodedObject(obj);
        if (_addReplyToBuffer(c,obj->ptr,sdslen(obj->ptr)) != REDIS_OK)
            _addReplyObjectToList(c,obj);
        decrRefCount(obj);
    }
}

void addReplySds(redisClient *c, sds s) {
    if (_installWriteEvent(c) != REDIS_OK) {
        /* The caller expects the sds to be free'd. */
        sdsfree(s);
        return;
    }
    if (_addReplyToBuffer(c,s,sdslen(s)) == REDIS_OK) {
        sdsfree(s);
    } else {
        /* This method free's the sds when it is no longer needed. */
        _addReplySdsToList(c,s);
    }
}

void addReplyString(redisClient *c, char *s, size_t len) {
    if (_installWriteEvent(c) != REDIS_OK) return;
    if (_addReplyToBuffer(c,s,len) != REDIS_OK)
        _addReplyStringToList(c,s,len);
}

void _addReplyError(redisClient *c, char *s, size_t len) {
    addReplyString(c,"-ERR ",5);
    addReplyString(c,s,len);
    addReplyString(c,"\r\n",2);
}

void addReplyError(redisClient *c, char *err) {
    _addReplyError(c,err,strlen(err));
}

void addReplyErrorFormat(redisClient *c, const char *fmt, ...) {
    sds s;
    va_list ap;
    va_start(ap,fmt);
    s = sdscatvprintf(sdsempty(),fmt,ap);
    va_end(ap);
    _addReplyError(c,s,sdslen(s));
    sdsfree(s);
}

void _addReplyStatus(redisClient *c, char *s, size_t len) {
    addReplyString(c,"+",1);
    addReplyString(c,s,len);
    addReplyString(c,"\r\n",2);
}

void addReplyStatus(redisClient *c, char *status) {
    _addReplyStatus(c,status,strlen(status));
}

void addReplyStatusFormat(redisClient *c, const char *fmt, ...) {
    sds s;
    va_list ap;
    va_start(ap,fmt);
    s = sdscatvprintf(sdsempty(),fmt,ap);
    va_end(ap);
    _addReplyStatus(c,s,sdslen(s));
    sdsfree(s);
}

/* Adds an empty object to the reply list that will contain the multi bulk
 * length, which is not known when this function is called. */
void *addDeferredMultiBulkLength(redisClient *c) {
    /* Note that we install the write event here even if the object is not
     * ready to be sent, since we are sure that before returning to the
     * event loop setDeferredMultiBulkLength() will be called. */
    if (_installWriteEvent(c) != REDIS_OK) return NULL;
    listAddNodeTail(c->reply,createObject(REDIS_STRING,NULL));
    return listLast(c->reply);
}

/* Populate the length object and try glueing it to the next chunk. */
void setDeferredMultiBulkLength(redisClient *c, void *node, long length) {
    listNode *ln = (listNode*)node;
    robj *len, *next;

    /* Abort when *node is NULL (see addDeferredMultiBulkLength). */
    if (node == NULL) return;

    len = listNodeValue(ln);
    len->ptr = sdscatprintf(sdsempty(),"*%ld\r\n",length);
    c->reply_bytes += zmalloc_size_sds(len->ptr);
    if (ln->next != NULL) {
        next = listNodeValue(ln->next);

        /* Only glue when the next node is non-NULL (an sds in this case) */
        if (next->ptr != NULL) {
            len->ptr = sdscatlen(len->ptr,next->ptr,sdslen(next->ptr));
            listDelNode(c->reply,ln->next);
        }
    }
}

/* Add a duble as a bulk reply */
void addReplyDouble(redisClient *c, double d) {
    char dbuf[128], sbuf[128];
    int dlen, slen;
#ifdef _WIN32
    if (isnan(d)) {
        dlen = snprintf(dbuf,sizeof(dbuf),"nan");
    } else if (isinf(d)) {
        if (d < 0)
            dlen = snprintf(dbuf,sizeof(dbuf),"-inf");
        else
            dlen = snprintf(dbuf,sizeof(dbuf),"inf");
    } else {
        dlen = snprintf(dbuf,sizeof(dbuf),"%.17g",d);
    }
#else
    dlen = snprintf(dbuf,sizeof(dbuf),"%.17g",d);
#endif
    slen = snprintf(sbuf,sizeof(sbuf),"$%d\r\n%s\r\n",dlen,dbuf);
    addReplyString(c,sbuf,slen);
}

/* Add a long long as integer reply or bulk len / multi bulk count.
 * Basically this is used to output <prefix><long long><crlf>. */
void _addReplyLongLong(redisClient *c, long long ll, char prefix) {
    char buf[128];
    int len;
    buf[0] = prefix;
    len = ll2string(buf+1,sizeof(buf)-1,ll);
    buf[len+1] = '\r';
    buf[len+2] = '\n';
    addReplyString(c,buf,len+3);
}

void addReplyLongLong(redisClient *c, long long ll) {
    if (ll == 0)
        addReply(c,shared.czero);
    else if (ll == 1)
        addReply(c,shared.cone);
    else
        _addReplyLongLong(c,ll,':');
}

void addReplyMultiBulkLen(redisClient *c, long length) {
    _addReplyLongLong(c,length,'*');
}

/* Create the length prefix of a bulk reply, example: $2234 */
void addReplyBulkLen(redisClient *c, robj *obj) {
    size_t len;

    if (obj->encoding == REDIS_ENCODING_RAW) {
        len = sdslen(obj->ptr);
    } else {
        long n = (long)obj->ptr;

        /* Compute how many bytes will take this integer as a radix 10 string */
        len = 1;
        if (n < 0) {
            len++;
            n = -n;
        }
        while((n = n/10) != 0) {
            len++;
        }
    }
    _addReplyLongLong(c,len,'$');
}

/* Add a Redis Object as a bulk reply */
void addReplyBulk(redisClient *c, robj *obj) {
    addReplyBulkLen(c,obj);
    addReply(c,obj);
    addReply(c,shared.crlf);
}

/* Add a C buffer as bulk reply */
void addReplyBulkCBuffer(redisClient *c, void *p, size_t len) {
    _addReplyLongLong(c,len,'$');
    addReplyString(c,p,len);
    addReply(c,shared.crlf);
}

/* Add a C nul term string as bulk reply */
void addReplyBulkCString(redisClient *c, char *s) {
    if (s == NULL) {
        addReply(c,shared.nullbulk);
    } else {
        addReplyBulkCBuffer(c,s,strlen(s));
    }
}

/* Add a long long as a bulk reply */
void addReplyBulkLongLong(redisClient *c, long long ll) {
    char buf[64];
    int len;

    len = ll2string(buf,64,ll);
    addReplyBulkCBuffer(c,buf,len);
}

/* Copy 'src' client output buffers into 'dst' client output buffers.
 * The function takes care of freeing the old output buffers of the
 * destination client. */
void copyClientOutputBuffer(redisClient *dst, redisClient *src) {
    listRelease(dst->reply);
    dst->reply = listDup(src->reply);
    memcpy(dst->buf,src->buf,src->bufpos);
    dst->bufpos = src->bufpos;
    dst->reply_bytes = src->reply_bytes;
}

static void acceptCommonHandler(int fd) {
    redisClient *c;
    if ((c = createClient(fd)) == NULL) {
        redisLog(REDIS_WARNING,"Error allocating resoures for the client");
#ifdef _WIN32
        aeWinSocketDetach(fd, 0);
        closesocket(fd); /* May be already closed, just ingore errors */
#else
        close(fd); /* May be already closed, just ingore errors */
#endif
        return;
    }
    /* If maxclient directive is set and this is one client more... close the
     * connection. Note that we create the client instead to check before
     * for this condition, since now the socket is already set in nonblocking
     * mode and we can send an error for free using the Kernel I/O */
    if (server.maxclients && listLength(server.clients) > server.maxclients) {
        char *err = "-ERR max number of clients reached\r\n";

        /* That's a best effort error message, don't check write errors */
#ifdef _WIN32
        if (send((SOCKET)c->fd,err,(int)strlen(err),0) == SOCKET_ERROR) {
#else
        if (write(c->fd,err,strlen(err)) == -1) {
#endif
            /* Nothing to do, Just to avoid the warning... */
        }
        freeClient(c);
        return;
    }
    server.stat_numconnections++;
}

void acceptTcpHandler(aeEventLoop *el, int fd, void *privdata, int mask) {
    int cport, cfd;
    char cip[128];
    REDIS_NOTUSED(el);
    REDIS_NOTUSED(mask);
    REDIS_NOTUSED(privdata);

    cfd = anetTcpAccept(server.neterr, fd, cip, &cport);
    if (cfd == AE_ERR) {
        redisLog(REDIS_WARNING,"Accepting client connection: %s", server.neterr);
        return;
    }
    redisLog(REDIS_VERBOSE,"Accepted %s:%d", cip, cport);
    acceptCommonHandler(cfd);
}

void acceptUnixHandler(aeEventLoop *el, int fd, void *privdata, int mask) {
    int cfd;
    REDIS_NOTUSED(el);
    REDIS_NOTUSED(mask);
    REDIS_NOTUSED(privdata);

    cfd = anetUnixAccept(server.neterr, fd);
    if (cfd == AE_ERR) {
        redisLog(REDIS_WARNING,"Accepting client connection: %s", server.neterr);
        return;
    }
    redisLog(REDIS_VERBOSE,"Accepted connection to %s", server.unixsocket);
    acceptCommonHandler(cfd);
}


static void freeClientArgv(redisClient *c) {
    int j;
    for (j = 0; j < c->argc; j++)
        decrRefCount(c->argv[j]);
    c->argc = 0;
    c->cmd = NULL;
}

void freeClient(redisClient *c) {
    listNode *ln;

    /* If this is marked as current client unset it */
    if (server.current_client == c) server.current_client = NULL;

    /* Note that if the client we are freeing is blocked into a blocking
     * call, we have to set querybuf to NULL *before* to call
     * unblockClientWaitingData() to avoid processInputBuffer() will get
     * called. Also it is important to remove the file events after
     * this, because this call adds the READABLE event. */
#ifdef _WIN32
    aeWinSocketDetach(c->fd, 1);
#endif
    sdsfree(c->querybuf);
    c->querybuf = NULL;
    if (c->flags & REDIS_BLOCKED)
        unblockClientWaitingData(c);

    /* UNWATCH all the keys */
    unwatchAllKeys(c);
    listRelease(c->watched_keys);
    /* Unsubscribe from all the pubsub channels */
    pubsubUnsubscribeAllChannels(c,0);
    pubsubUnsubscribeAllPatterns(c,0);
    dictRelease(c->pubsub_channels);
    listRelease(c->pubsub_patterns);
    /* Obvious cleanup */
    aeDeleteFileEvent(server.el,c->fd,AE_READABLE);
    aeDeleteFileEvent(server.el,c->fd,AE_WRITABLE);
    listRelease(c->reply);
    freeClientArgv(c);
#ifdef _WIN32
    closesocket(c->fd);
#else
    close(c->fd);
#endif
    /* Remove from the list of clients */
    ln = listSearchKey(server.clients,c);
    redisAssert(ln != NULL);
    listDelNode(server.clients,ln);
    /* When client was just unblocked because of a blocking operation,
     * remove it from the list with unblocked clients. */
    if (c->flags & REDIS_UNBLOCKED) {
        ln = listSearchKey(server.unblocked_clients,c);
        redisAssert(ln != NULL);
        listDelNode(server.unblocked_clients,ln);
    }
    /* Master/slave cleanup.
     * Case 1: we lost the connection with a slave. */
    if (c->flags & REDIS_SLAVE) {
        list *l;
        if (c->replstate == REDIS_REPL_SEND_BULK && c->repldbfd != -1)
            close(c->repldbfd);
        l = (c->flags & REDIS_MONITOR) ? server.monitors : server.slaves;
        ln = listSearchKey(l,c);
        redisAssert(ln != NULL);
        listDelNode(l,ln);
    }

    /* Case 2: we lost the connection with the master. */
    if (c->flags & REDIS_MASTER) {
        server.master = NULL;
        server.replstate = REDIS_REPL_CONNECT;
        server.repl_down_since = time(NULL);
        /* Since we lost the connection with the master, we should also
         * close the connection with all our slaves if we have any, so
         * when we'll resync with the master the other slaves will sync again
         * with us as well. Note that also when the slave is not connected
         * to the master it will keep refusing connections by other slaves.
         *
         * We do this only if server.masterhost != NULL. If it is NULL this
         * means the user called SLAVEOF NO ONE and we are freeing our
         * link with the master, so no need to close link with slaves. */
        if (server.masterhost != NULL) {
            while (listLength(server.slaves)) {
                ln = listFirst(server.slaves);
                freeClient((redisClient*)ln->value);
            }
        }
    }
    /* Release memory */
    zfree(c->argv);
    freeClientMultiState(c);
    zfree(c);
}


#ifdef _WIN32
void sendReplyBufferDone(aeEventLoop *el, int fd, void *privdata, int written) {
    aeWinSendReq *req = (aeWinSendReq *)privdata;
    redisClient *c = (redisClient *)req->client;
    int offset = req->buf - (char *)req->data + written;
    REDIS_NOTUSED(el);
    REDIS_NOTUSED(fd);

    if (c->bufpos == offset) {
        c->bufpos = 0;
        c->sentlen = 0;
    }
    if (c->bufpos == 0 && listLength(c->reply) == 0) {
        c->sentobjlen = 0;
        c->sentobj = NULL;
        aeDeleteFileEvent(server.el,c->fd,AE_WRITABLE);

        /* Close connection after entire reply has been sent. */
        if (c->flags & REDIS_CLOSE_AFTER_REPLY) {
            freeClient(c);
        }
    }
}

void sendReplyListDone(aeEventLoop *el, int fd, void *privdata, int written) {
    aeWinSendReq *req = (aeWinSendReq *)privdata;
    redisClient *c = (redisClient *)req->client;
    robj *o = (robj *)req->data;
    int objlen = sdslen(o->ptr);
    int offset = req->buf - (char *)o->ptr + written;
    listNode *ln;
    listIter li;
    REDIS_NOTUSED(el);
    REDIS_NOTUSED(fd);

    // if offset matches length, find item in list and remove
    if (objlen == offset) {
        listRewind(c->reply, &li);
        while ((ln = listNext(&li)) != NULL) {
            if (o == listNodeValue(ln)) {
                listDelNode(c->reply, ln);
                break;
            }
        }
    }
    decrRefCount(o);

    if (c->bufpos == 0 && listLength(c->reply) == 0) {
        c->sentlen = 0;
        c->sentobjlen = 0;
        c->sentobj = NULL;
        aeDeleteFileEvent(server.el,c->fd,AE_WRITABLE);

        /* Close connection after entire reply has been sent. */
        if (c->flags & REDIS_CLOSE_AFTER_REPLY){
            freeClient(c);
        }
    }
}

void sendReplyToClient(aeEventLoop *el, int fd, void *privdata, int mask) {
    redisClient *c = (redisClient *)privdata;
    int nwritten = 0, totwritten = 0, objlen;
    int objpos = 0;
    robj *o;
    int result = 0;
    listIter li;
    listNode *ln;
    REDIS_NOTUSED(el);
    REDIS_NOTUSED(mask);

    if (c->flags & REDIS_MASTER) {
        /* do not send to master */
        c->bufpos = 0;
        c->sentlen = 0;
        while (listLength(c->reply)) {
            listDelNode(c->reply,listFirst(c->reply));
        }
        c->lastinteraction = time(NULL);
        return;
    }

    /* move list pointer to last one sent or first in list */
    listRewind(c->reply, &li);
    ln = listNext(&li);
    if (c->sentobj != NULL) {
        int found = 0;
        while (ln != NULL) {
            if (c->sentobj == listNodeValue(ln)) {
                found = 1;
                objpos = c->sentobjlen;
                break;
            }
            ln = listNext(&li);
        }
        if (found == 0) {
            listRewind(c->reply, &li);
            ln = listNext(&li);
        }
    }
 
    while(c->bufpos > c->sentlen || ln != NULL) {
        if (c->bufpos > c->sentlen) {
            nwritten = c->bufpos - c->sentlen;
            result = aeWinSocketSend(fd,c->buf+c->sentlen, nwritten,0,
                                        el, c, c->buf, sendReplyBufferDone);
            if (result == SOCKET_ERROR && errno != WSA_IO_PENDING) {
                redisLog(REDIS_VERBOSE, "Error writing to client: %s", strerror(errno));
                freeClient(c);
                return;
            }
            c->sentlen += nwritten;
            totwritten += nwritten;

        } else {
            o = listNodeValue(ln);
            objlen = sdslen(o->ptr);

            if (objlen == 0) {
                listDelNode(c->reply,ln);
                ln = listNext(&li);
                continue;
            }

            if (objlen - objpos > 0) {
                incrRefCount(o);
                /* need to remember length sent for last object, as more may be added */
                result = aeWinSocketSend(fd, ((char*)o->ptr)+objpos, objlen-objpos, 0,
                                            el, c, o, sendReplyListDone);
                if (result == SOCKET_ERROR && errno != WSA_IO_PENDING) {
                    redisLog(REDIS_VERBOSE,
                        "Error writing to client: %s", strerror(errno));
                    decrRefCount(o);
                    freeClient(c);
                    return;
                }
                totwritten += objlen-objpos;
                objpos = 0;
                c->sentobjlen = objlen;
                c->sentobj = o;
            }
            ln = listNext(&li);
        }
        /* Note that we avoid to send more thank REDIS_MAX_WRITE_PER_EVENT
         * bytes, in a single threaded server it's a good idea to serve
         * other clients as well, even if a very large request comes from
         * super fast link that is always able to accept data (in real world
         * scenario think about 'KEYS *' against the loopback interfae) */
        if (totwritten > REDIS_MAX_WRITE_PER_EVENT) break;
    }
    if (totwritten > 0) c->lastinteraction = time(NULL);

}

#else
void sendReplyToClient(aeEventLoop *el, int fd, void *privdata, int mask) {
    redisClient *c = privdata;
    int nwritten = 0, totwritten = 0, objlen;
    size_t objmem;
    robj *o;
    REDIS_NOTUSED(el);
    REDIS_NOTUSED(mask);

    while(c->bufpos > 0 || listLength(c->reply)) {
        if (c->bufpos > 0) {
            if (c->flags & REDIS_MASTER) {
                /* Don't reply to a master */
                nwritten = c->bufpos - c->sentlen;
            } else {
                nwritten = write(fd,c->buf+c->sentlen,c->bufpos-c->sentlen);
                if (nwritten <= 0) break;
            }
            c->sentlen += nwritten;
            totwritten += nwritten;

            /* If the buffer was sent, set bufpos to zero to continue with
             * the remainder of the reply. */
            if (c->sentlen == c->bufpos) {
                c->bufpos = 0;
                c->sentlen = 0;
            }
        } else {
            o = listNodeValue(listFirst(c->reply));
            objlen = sdslen(o->ptr);
            objmem = zmalloc_size_sds(o->ptr);

            if (objlen == 0) {
                listDelNode(c->reply,listFirst(c->reply));
                continue;
            }

            if (c->flags & REDIS_MASTER) {
                /* Don't reply to a master */
                nwritten = objlen - c->sentlen;
            } else {
                nwritten = write(fd, ((char*)o->ptr)+c->sentlen,objlen-c->sentlen);
                if (nwritten <= 0) break;
            }
            c->sentlen += nwritten;
            totwritten += nwritten;

            /* If we fully sent the object on head go to the next one */
            if (c->sentlen == objlen) {
                listDelNode(c->reply,listFirst(c->reply));
                c->sentlen = 0;
                c->reply_bytes -= objmem;
            }
        }
        /* Note that we avoid to send more than REDIS_MAX_WRITE_PER_EVENT
         * bytes, in a single threaded server it's a good idea to serve
         * other clients as well, even if a very large request comes from
         * super fast link that is always able to accept data (in real world
         * scenario think about 'KEYS *' against the loopback interface).
         *
         * However if we are over the maxmemory limit we ignore that and
         * just deliver as much data as it is possible to deliver. */
        if (totwritten > REDIS_MAX_WRITE_PER_EVENT &&
            (server.maxmemory == 0 ||
             zmalloc_used_memory() < server.maxmemory)) break;
    }
    if (nwritten == -1) {
        if (errno == EAGAIN) {
            nwritten = 0;
        } else {
            redisLog(REDIS_VERBOSE,
                "Error writing to client: %s", strerror(errno));
            freeClient(c);
            return;
        }
    }
    if (totwritten > 0) c->lastinteraction = time(NULL);
    if (c->bufpos == 0 && listLength(c->reply) == 0) {
        c->sentlen = 0;
        aeDeleteFileEvent(server.el,c->fd,AE_WRITABLE);

        /* Close connection after entire reply has been sent. */
        if (c->flags & REDIS_CLOSE_AFTER_REPLY) freeClient(c);
    }
}
#endif

/* resetClient prepare the client to process the next command */
void resetClient(redisClient *c) {
    freeClientArgv(c);
    c->reqtype = 0;
    c->multibulklen = 0;
    c->bulklen = -1;
}

void closeTimedoutClients(void) {
    redisClient *c;
    listNode *ln;
    time_t now = time(NULL);
    listIter li;

    listRewind(server.clients,&li);
    while ((ln = listNext(&li)) != NULL) {
        c = listNodeValue(ln);
        if (server.maxidletime &&
            !(c->flags & REDIS_SLAVE) &&    /* no timeout for slaves */
            !(c->flags & REDIS_MASTER) &&   /* no timeout for masters */
            !(c->flags & REDIS_BLOCKED) &&  /* no timeout for BLPOP */
            dictSize(c->pubsub_channels) == 0 && /* no timeout for pubsub */
            listLength(c->pubsub_patterns) == 0 &&
            (now - c->lastinteraction > server.maxidletime))
        {
            redisLog(REDIS_VERBOSE,"Closing idle client");
            freeClient(c);
        } else if (c->flags & REDIS_BLOCKED) {
            if (c->bpop.timeout != 0 && c->bpop.timeout < now) {
                addReply(c,shared.nullmultibulk);
                unblockClientWaitingData(c);
            }
        }
    }
}

int processInlineBuffer(redisClient *c) {
    char *newline = strstr(c->querybuf,"\r\n");
    int argc, j;
    sds *argv;
    size_t querylen;

    /* Nothing to do without a \r\n */
    if (newline == NULL) {
        if (sdslen(c->querybuf) > REDIS_INLINE_MAX_SIZE) {
            addReplyError(c,"Protocol error: too big inline request");
            setProtocolError(c,0);
        }
        return REDIS_ERR;
    }

    /* Split the input buffer up to the \r\n */
    querylen = newline-(c->querybuf);
    argv = sdssplitlen(c->querybuf,querylen," ",1,&argc);

    /* Leave data after the first line of the query in the buffer */
    c->querybuf = sdsrange(c->querybuf,querylen+2,-1);

    /* Setup argv array on client structure */
    if (c->argv) zfree(c->argv);
    c->argv = zmalloc(sizeof(robj*)*argc);

    /* Create redis objects for all arguments. */
    for (c->argc = 0, j = 0; j < argc; j++) {
        if (sdslen(argv[j])) {
            c->argv[c->argc] = createObject(REDIS_STRING,argv[j]);
            c->argc++;
        } else {
            sdsfree(argv[j]);
        }
    }
    zfree(argv);
    return REDIS_OK;
}

/* Helper function. Trims query buffer to make the function that processes
 * multi bulk requests idempotent. */
static void setProtocolError(redisClient *c, int pos) {
    if (server.verbosity >= REDIS_VERBOSE) {
        sds client = getClientInfoString(c);
        redisLog(REDIS_VERBOSE,
            "Protocol error from client: %s", client);
        sdsfree(client);
    }
    c->flags |= REDIS_CLOSE_AFTER_REPLY;
    c->querybuf = sdsrange(c->querybuf,pos,-1);
}

int processMultibulkBuffer(redisClient *c) {
    char *newline = NULL;
    int pos = 0, ok;
    long long ll;

    if (c->multibulklen == 0) {
        /* The client should have been reset */
        redisAssert(c->argc == 0);

        /* Multi bulk length cannot be read without a \r\n */
        newline = strchr(c->querybuf,'\r');
        if (newline == NULL) {
            if (sdslen(c->querybuf) > REDIS_INLINE_MAX_SIZE) {
                addReplyError(c,"Protocol error: too big mbulk count string");
                setProtocolError(c,0);
            }
            return REDIS_ERR;
        }

        /* Buffer should also contain \n */
        if (newline-(c->querybuf) > ((signed)sdslen(c->querybuf)-2))
            return REDIS_ERR;

        /* We know for sure there is a whole line since newline != NULL,
         * so go ahead and find out the multi bulk length. */
        redisAssert(c->querybuf[0] == '*');
        ok = string2ll(c->querybuf+1,newline-(c->querybuf+1),&ll);
        if (!ok || ll > 1024*1024) {
            addReplyError(c,"Protocol error: invalid multibulk length");
            setProtocolError(c,pos);
            return REDIS_ERR;
        }

        pos = (newline-c->querybuf)+2;
        if (ll <= 0) {
            c->querybuf = sdsrange(c->querybuf,pos,-1);
            return REDIS_OK;
        }

        c->multibulklen = (int)ll;

        /* Setup argv array on client structure */
        if (c->argv) zfree(c->argv);
        c->argv = zmalloc(sizeof(robj*)*c->multibulklen);
    }

    redisAssert(c->multibulklen > 0);
    while(c->multibulklen) {
        /* Read bulk length if unknown */
        if (c->bulklen == -1) {
            newline = strchr(c->querybuf+pos,'\r');
            if (newline == NULL) {
                if (sdslen(c->querybuf) > REDIS_INLINE_MAX_SIZE) {
                    addReplyError(c,"Protocol error: too big bulk count string");
                    setProtocolError(c,0);
                }
                break;
            }

            /* Buffer should also contain \n */
            if (newline-(c->querybuf) > ((signed)sdslen(c->querybuf)-2))
                break;

            if (c->querybuf[pos] != '$') {
                addReplyErrorFormat(c,
                    "Protocol error: expected '$', got '%c'",
                    c->querybuf[pos]);
                setProtocolError(c,pos);
                return REDIS_ERR;
            }

            ok = string2ll(c->querybuf+pos+1,newline-(c->querybuf+pos+1),&ll);
            if (!ok || ll < 0 || ll > 512*1024*1024) {
                addReplyError(c,"Protocol error: invalid bulk length");
                setProtocolError(c,pos);
                return REDIS_ERR;
            }

            pos += newline-(c->querybuf+pos)+2;
            c->bulklen = (long)ll;
        }

        /* Read bulk argument */
        if (sdslen(c->querybuf)-pos < (unsigned)(c->bulklen+2)) {
            /* Not enough data (+2 == trailing \r\n) */
            break;
        } else {
            c->argv[c->argc++] = createStringObject(c->querybuf+pos,c->bulklen);
            pos += c->bulklen+2;
            c->bulklen = -1;
            c->multibulklen--;
        }
    }

    /* Trim to pos */
    c->querybuf = sdsrange(c->querybuf,pos,-1);

    /* We're done when c->multibulk == 0 */
    if (c->multibulklen == 0) return REDIS_OK;

    /* Still not read to process the command */
    return REDIS_ERR;
}

void processInputBuffer(redisClient *c) {
    /* Keep processing while there is something in the input buffer */
    while(sdslen(c->querybuf)) {
        /* Immediately abort if the client is in the middle of something. */
        if (c->flags & REDIS_BLOCKED || c->flags & REDIS_IO_WAIT) return;

        /* REDIS_CLOSE_AFTER_REPLY closes the connection once the reply is
         * written to the client. Make sure to not let the reply grow after
         * this flag has been set (i.e. don't process more commands). */
        if (c->flags & REDIS_CLOSE_AFTER_REPLY) return;

        /* Determine request type when unknown. */
        if (!c->reqtype) {
            if (c->querybuf[0] == '*') {
                c->reqtype = REDIS_REQ_MULTIBULK;
            } else {
                c->reqtype = REDIS_REQ_INLINE;
            }
        }

        if (c->reqtype == REDIS_REQ_INLINE) {
            if (processInlineBuffer(c) != REDIS_OK) break;
        } else if (c->reqtype == REDIS_REQ_MULTIBULK) {
            if (processMultibulkBuffer(c) != REDIS_OK) break;
        } else {
            redisPanic("Unknown request type");
        }

        /* Multibulk processing could see a <= 0 length. */
        if (c->argc == 0) {
            resetClient(c);
        } else {
            /* Only reset the client when the command was executed. */
            if (processCommand(c) == REDIS_OK)
                resetClient(c);
        }
    }
}

void readQueryFromClient(aeEventLoop *el, int fd, void *privdata, int mask) {
    redisClient *c = (redisClient*) privdata;
    char buf[REDIS_IOBUF_LEN];
    int nread;
    REDIS_NOTUSED(el);
    REDIS_NOTUSED(mask);

<<<<<<< HEAD
#ifdef _WIN32
    nread = recv((SOCKET)fd, buf, REDIS_IOBUF_LEN, 0);
    if (nread < 0) {
        errno = WSAGetLastError();
        if (errno == WSAECONNRESET) {
            /* Windows fix: Not an error, intercept it.  */
            redisLog(REDIS_VERBOSE, "Client closed connection");
            freeClient(c);
            return;
        } else if ((errno == ENOENT) || (errno == WSAEWOULDBLOCK)) {
            /* Windows fix: Intercept winsock slang for EAGAIN */
            errno = EAGAIN;
            nread = -1; /* Winsock can send ENOENT instead EAGAIN */
        }
    }
#else
=======
    server.current_client = c;
>>>>>>> bd624d0f
    nread = read(fd, buf, REDIS_IOBUF_LEN);
#endif
    if (nread == -1) {
        if (errno == EAGAIN) {
            nread = 0;
        } else {
            redisLog(REDIS_VERBOSE, "Reading from client: %s",strerror(errno));
            freeClient(c);
            return;
        }
    } else if (nread == 0) {
        redisLog(REDIS_VERBOSE, "Client closed connection");
        freeClient(c);
        return;
    }
#ifdef _WIN32
    aeWinReceiveDone(fd);
#endif
    if (nread) {
        c->querybuf = sdscatlen(c->querybuf,buf,nread);
        c->lastinteraction = time(NULL);
    } else {
        server.current_client = NULL;
        return;
    }
    if (sdslen(c->querybuf) > server.client_max_querybuf_len) {
        sds ci = getClientInfoString(c), bytes = sdsempty();

        bytes = sdscatrepr(bytes,c->querybuf,64);
        redisLog(REDIS_WARNING,"Closing client that reached max query buffer length: %s (qbuf initial bytes: %s)", ci, bytes);
        sdsfree(ci);
        sdsfree(bytes);
        freeClient(c);
        return;
    }
    processInputBuffer(c);
    server.current_client = NULL;
}

void getClientsMaxBuffers(unsigned long *longest_output_list,
                          unsigned long *biggest_input_buffer) {
    redisClient *c;
    listNode *ln;
    listIter li;
    unsigned long lol = 0, bib = 0;

    listRewind(server.clients,&li);
    while ((ln = listNext(&li)) != NULL) {
        c = listNodeValue(ln);

        if (listLength(c->reply) > lol) lol = listLength(c->reply);
        if (sdslen(c->querybuf) > bib) bib = sdslen(c->querybuf);
    }
    *longest_output_list = lol;
    *biggest_input_buffer = bib;
}

/* Turn a Redis client into an sds string representing its state. */
sds getClientInfoString(redisClient *client) {
    char ip[32], flags[16], events[3], *p;
    int port;
    time_t now = time(NULL);
    int emask;

    if (anetPeerToString(client->fd,ip,&port) == -1) {
        ip[0] = '?';
        ip[1] = '\0';
        port = 0;
    }
    p = flags;
    if (client->flags & REDIS_SLAVE) {
        if (client->flags & REDIS_MONITOR)
            *p++ = 'O';
        else
            *p++ = 'S';
    }
    if (client->flags & REDIS_MASTER) *p++ = 'M';
    if (client->flags & REDIS_MULTI) *p++ = 'x';
    if (client->flags & REDIS_BLOCKED) *p++ = 'b';
    if (client->flags & REDIS_IO_WAIT) *p++ = 'i';
    if (client->flags & REDIS_DIRTY_CAS) *p++ = 'd';
    if (client->flags & REDIS_CLOSE_AFTER_REPLY) *p++ = 'c';
    if (client->flags & REDIS_UNBLOCKED) *p++ = 'u';
    if (p == flags) *p++ = 'N';
    *p++ = '\0';

    emask = client->fd == -1 ? 0 : aeGetFileEvents(server.el,client->fd);
    p = events;
    if (emask & AE_READABLE) *p++ = 'r';
    if (emask & AE_WRITABLE) *p++ = 'w';
    *p = '\0';
    return sdscatprintf(sdsempty(),
        "addr=%s:%d fd=%d idle=%ld flags=%s db=%d sub=%d psub=%d qbuf=%lu obl=%lu oll=%lu events=%s cmd=%s",
        ip,port,client->fd,
        (long)(now - client->lastinteraction),
        flags,
        client->db->id,
        (int) dictSize(client->pubsub_channels),
        (int) listLength(client->pubsub_patterns),
        (unsigned long) sdslen(client->querybuf),
        (unsigned long) client->bufpos,
        (unsigned long) listLength(client->reply),
        events,
        client->lastcmd ? client->lastcmd->name : "NULL");
}

sds getAllClientsInfoString(void) {
    listNode *ln;
    listIter li;
    redisClient *client;
    sds o = sdsempty();

    listRewind(server.clients,&li);
    while ((ln = listNext(&li)) != NULL) {
        sds cs;

        client = listNodeValue(ln);
        cs = getClientInfoString(client);
        o = sdscatsds(o,cs);
        sdsfree(cs);
        o = sdscatlen(o,"\n",1);
    }
    return o;
}

void clientCommand(redisClient *c) {
    listNode *ln;
    listIter li;
    redisClient *client;

    if (!strcasecmp(c->argv[1]->ptr,"list") && c->argc == 2) {
        sds o = getAllClientsInfoString();
        addReplyBulkCBuffer(c,o,sdslen(o));
        sdsfree(o);
    } else if (!strcasecmp(c->argv[1]->ptr,"kill") && c->argc == 3) {
        listRewind(server.clients,&li);
        while ((ln = listNext(&li)) != NULL) {
            char ip[32], addr[64];
            int port;

            client = listNodeValue(ln);
            if (anetPeerToString(client->fd,ip,&port) == -1) continue;
            snprintf(addr,sizeof(addr),"%s:%d",ip,port);
            if (strcmp(addr,c->argv[2]->ptr) == 0) {
                addReply(c,shared.ok);
                if (c == client) {
                    client->flags |= REDIS_CLOSE_AFTER_REPLY;
                } else {
                    freeClient(client);
                }
                return;
            }
        }
        addReplyError(c,"No such client");
    } else {
        addReplyError(c, "Syntax error, try CLIENT (LIST | KILL ip:port)");
    }
}

void rewriteClientCommandVector(redisClient *c, int argc, ...) {
    va_list ap;
    int j;
    robj **argv; /* The new argument vector */

    argv = zmalloc(sizeof(robj*)*argc);
    va_start(ap,argc);
    for (j = 0; j < argc; j++) {
        robj *a;
        
        a = va_arg(ap, robj*);
        argv[j] = a;
        incrRefCount(a);
    }
    /* We free the objects in the original vector at the end, so we are
     * sure that if the same objects are reused in the new vector the
     * refcount gets incremented before it gets decremented. */
    for (j = 0; j < c->argc; j++) decrRefCount(c->argv[j]);
    zfree(c->argv);
    /* Replace argv and argc with our new versions. */
    c->argv = argv;
    c->argc = argc;
    c->cmd = lookupCommand(c->argv[0]->ptr);
    redisAssert(c->cmd != NULL);
    va_end(ap);
}

/* This function returns the number of bytes that Redis is virtually
 * using to store the reply still not read by the client.
 * It is "virtual" since the reply output list may contain objects that
 * are shared and are not really using additional memory.
 *
 * The function returns the total sum of the length of all the objects
 * stored in the output list, plus the memory used to allocate every
 * list node. The static reply buffer is not taken into account since it
 * is allocated anyway.
 *
 * Note: this function is very fast so can be called as many time as
 * the caller wishes. The main usage of this function currently is
 * enforcing the client output length limits. */
unsigned long getClientOutputBufferMemoryUsage(redisClient *c) {
    unsigned long list_item_size = sizeof(listNode)+sizeof(robj);

    return c->reply_bytes + (list_item_size*listLength(c->reply));
}

/* Helper function used by freeMemoryIfNeeded() in order to flush slaves
 * output buffers without returning control to the event loop. */
void flushSlavesOutputBuffers(void) {
    listIter li;
    listNode *ln;

    listRewind(server.slaves,&li);
    while((ln = listNext(&li))) {
        redisClient *slave = listNodeValue(ln);
        int events;

        events = aeGetFileEvents(server.el,slave->fd);
        if (events & AE_WRITABLE &&
            slave->replstate == REDIS_REPL_ONLINE &&
            listLength(slave->reply))
        {
            sendReplyToClient(server.el,slave->fd,slave,0);
        }
    }
}<|MERGE_RESOLUTION|>--- conflicted
+++ resolved
@@ -1105,7 +1105,7 @@
     REDIS_NOTUSED(el);
     REDIS_NOTUSED(mask);
 
-<<<<<<< HEAD
+    server.current_client = c;
 #ifdef _WIN32
     nread = recv((SOCKET)fd, buf, REDIS_IOBUF_LEN, 0);
     if (nread < 0) {
@@ -1122,9 +1122,6 @@
         }
     }
 #else
-=======
-    server.current_client = c;
->>>>>>> bd624d0f
     nread = read(fd, buf, REDIS_IOBUF_LEN);
 #endif
     if (nread == -1) {
