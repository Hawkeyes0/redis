--- conflicted
+++ resolved
@@ -733,23 +733,18 @@
     /* Master/slave cleanup Case 1:
      * we lost the connection with a slave. */
     if (c->flags & REDIS_SLAVE) {
-<<<<<<< HEAD
         list *l;
-        if (c->replstate == REDIS_REPL_SEND_BULK && c->repldbfd != -1) {
-            close(c->repldbfd);
+        if (c->replstate == REDIS_REPL_SEND_BULK) {
 #ifdef _WIN32
-            DeleteFileA(c->replFileCopy);
-            memset(c->replFileCopy, 0, MAX_PATH);
+            if (c->repldbfd != -1) {
+                DeleteFileA(c->replFileCopy);
+                memset(c->replFileCopy, 0, MAX_PATH);
+            }
 #endif
-        }
-        l = (c->flags & REDIS_MONITOR) ? server.monitors : server.slaves;
-=======
-        if (c->replstate == REDIS_REPL_SEND_BULK) {
             if (c->repldbfd != -1) close(c->repldbfd);
             if (c->replpreamble) sdsfree(c->replpreamble);
         }
-        list *l = (c->flags & REDIS_MONITOR) ? server.monitors : server.slaves;
->>>>>>> d6ada4d1
+        l = (c->flags & REDIS_MONITOR) ? server.monitors : server.slaves;
         ln = listSearchKey(l,c);
         redisAssert(ln != NULL);
         listDelNode(l,ln);
