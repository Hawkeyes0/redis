--- conflicted
+++ resolved
@@ -188,7 +188,7 @@
     void *reply = NULL;
 #ifdef _WIN32
     int nread;
-    char buf[2048];
+    char buf[1024*16];
 #endif
     REDIS_NOTUSED(el);
     REDIS_NOTUSED(fd);
@@ -218,22 +218,12 @@
         fprintf(stderr,"Error: %s\n",c->context->errstr);
         exit(1);
     } else {
-<<<<<<< HEAD
-        if (redisGetReply(c->context,&reply) != REDIS_OK) {
-            fprintf(stderr,"Error: %s\n",c->context->errstr);
-            exit(1);
-        }
 #ifdef _WIN32
         aeWinReceiveDone(c->context->fd);
 #endif
-        if (reply != NULL) {
-            if (reply == (void*)REDIS_REPLY_ERROR) {
-                fprintf(stderr,"Unexpected error reply, exiting...\n");
-=======
         while(c->pending) {
             if (redisGetReply(c->context,&reply) != REDIS_OK) {
                 fprintf(stderr,"Error: %s\n",c->context->errstr);
->>>>>>> 1dfe75a0
                 exit(1);
             }
             if (reply != NULL) {
@@ -247,7 +237,10 @@
                 if (config.requests_finished < config.requests)
                     config.latency[config.requests_finished++] = c->latency;
                 c->pending--;
-                if (c->pending == 0) clientDone(c);
+                if (c->pending == 0) {
+                    clientDone(c);
+                    break;
+                }
             } else {
                 break;
             }
@@ -351,14 +344,10 @@
         }
     }
 
-<<<<<<< HEAD
 #ifdef _WIN32
     aeWinSocketAttach(c->context->fd);
 #endif
-    redisSetReplyObjectFunctions(c->context,NULL);
-=======
 /*    redisSetReplyObjectFunctions(c->context,NULL); */
->>>>>>> 1dfe75a0
     aeCreateFileEvent(config.el,c->context->fd,AE_WRITABLE,writeHandler,c);
     listAddNodeTail(config.clients,c);
     config.liveclients++;
@@ -555,14 +544,9 @@
     REDIS_NOTUSED(id);
     REDIS_NOTUSED(clientData);
 
-<<<<<<< HEAD
+    if (config.csv) return 250;
     dt = (float)((float)(mstime()-config.start)/1000.0);
     rps = (float)config.requests_finished/dt;
-=======
-    if (config.csv) return 250;
-    float dt = (float)(mstime()-config.start)/1000.0;
-    float rps = (float)config.requests_finished/dt;
->>>>>>> 1dfe75a0
     printf("%s: %.2f\r", config.title, rps);
     fflush(stdout);
     return 250; /* every 250ms */
@@ -654,7 +638,6 @@
 
     /* Run default benchmark suite. */
     do {
-        const char *argv[21];
         data = zmalloc(config.datasize+1);
         memset(data,'x',config.datasize);
         data[config.datasize] = '\0';
@@ -668,17 +651,10 @@
             free(cmd);
         }
 
-<<<<<<< HEAD
-        argv[0] = "MSET";
-        for (i = 1; i < 21; i += 2) {
-            argv[i] = "foo:rand:000000000000";
-            argv[i+1] = data;
-=======
         if (test_is_selected("set")) {
             len = redisFormatCommand(&cmd,"SET foo:rand:000000000000 %s",data);
             benchmark("SET",cmd,len);
             free(cmd);
->>>>>>> 1dfe75a0
         }
 
         if (test_is_selected("get")) {
