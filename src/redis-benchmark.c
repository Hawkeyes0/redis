/* Redis benchmark utility.
 *
 * Copyright (c) 2009-2010, Salvatore Sanfilippo <antirez at gmail dot com>
 * All rights reserved.
 *
 * Redistribution and use in source and binary forms, with or without
 * modification, are permitted provided that the following conditions are met:
 *
 *   * Redistributions of source code must retain the above copyright notice,
 *     this list of conditions and the following disclaimer.
 *   * Redistributions in binary form must reproduce the above copyright
 *     notice, this list of conditions and the following disclaimer in the
 *     documentation and/or other materials provided with the distribution.
 *   * Neither the name of Redis nor the names of its contributors may be used
 *     to endorse or promote products derived from this software without
 *     specific prior written permission.
 *
 * THIS SOFTWARE IS PROVIDED BY THE COPYRIGHT HOLDERS AND CONTRIBUTORS "AS IS"
 * AND ANY EXPRESS OR IMPLIED WARRANTIES, INCLUDING, BUT NOT LIMITED TO, THE
 * IMPLIED WARRANTIES OF MERCHANTABILITY AND FITNESS FOR A PARTICULAR PURPOSE
 * ARE DISCLAIMED. IN NO EVENT SHALL THE COPYRIGHT OWNER OR CONTRIBUTORS BE
 * LIABLE FOR ANY DIRECT, INDIRECT, INCIDENTAL, SPECIAL, EXEMPLARY, OR
 * CONSEQUENTIAL DAMAGES (INCLUDING, BUT NOT LIMITED TO, PROCUREMENT OF
 * SUBSTITUTE GOODS OR SERVICES; LOSS OF USE, DATA, OR PROFITS; OR BUSINESS
 * INTERRUPTION) HOWEVER CAUSED AND ON ANY THEORY OF LIABILITY, WHETHER IN
 * CONTRACT, STRICT LIABILITY, OR TORT (INCLUDING NEGLIGENCE OR OTHERWISE)
 * ARISING IN ANY WAY OUT OF THE USE OF THIS SOFTWARE, EVEN IF ADVISED OF THE
 * POSSIBILITY OF SUCH DAMAGE.
 */

#include "fmacros.h"

#include <stdio.h>
#include <string.h>
#include <stdlib.h>
#ifndef _WIN32
#include <unistd.h>
#include <sys/time.h>
#endif
#include <errno.h>
#include <signal.h>
#include <assert.h>

#ifdef _WIN32
#include "win32fixes.h"
int fmode = _O_BINARY;
#endif

#include "ae.h"
#include "hiredis.h"
#include "sds.h"
#include "adlist.h"
#include "zmalloc.h"

#define REDIS_NOTUSED(V) ((void) V)

static struct config {
    aeEventLoop *el;
    const char *hostip;
    int hostport;
    const char *hostsocket;
    int numclients;
    int liveclients;
    int requests;
    int requests_issued;
    int requests_finished;
    int keysize;
    int datasize;
    int randomkeys;
    int randomkeys_keyspacelen;
    int keepalive;
    long long start;
    long long totlatency;
    long long *latency;
    const char *title;
    list *clients;
    int quiet;
    int loop;
    int idlemode;
} config;

typedef struct _client {
    redisContext *context;
    sds obuf;
    char *randptr[10]; /* needed for MSET against 10 keys */
    size_t randlen;
    unsigned int written; /* bytes of 'obuf' already written */
    long long start; /* start time of a request */
    long long latency; /* request latency */
} *client;

/* Prototypes */
static void writeHandler(aeEventLoop *el, int fd, void *privdata, int mask);
static void createMissingClients(client c);

/* Implementation */
static long long ustime(void) {
    struct timeval tv;
    long long ust;

    gettimeofday(&tv, NULL);
    ust = ((long)tv.tv_sec)*1000000;
    ust += tv.tv_usec;
    return ust;
}

static long long mstime(void) {
    struct timeval tv;
    long long mst;

    gettimeofday(&tv, NULL);
    mst = ((long)tv.tv_sec)*1000;
    mst += tv.tv_usec/1000;
    return mst;
}

static void freeClient(client c) {
    listNode *ln;
    aeDeleteFileEvent(config.el,c->context->fd,AE_WRITABLE);
    aeDeleteFileEvent(config.el,c->context->fd,AE_READABLE);
#ifdef _WIN32
    aeWinSocketDetach(c->context->fd, 1);
#endif
    redisFree(c->context);
    sdsfree(c->obuf);
    zfree(c);
    config.liveclients--;
    ln = listSearchKey(config.clients,c);
    assert(ln != NULL);
    listDelNode(config.clients,ln);
}

static void freeAllClients(void) {
    listNode *ln = config.clients->head, *next;

    while(ln) {
        next = ln->next;
        freeClient(ln->value);
        ln = next;
    }
}

static void resetClient(client c) {
    aeDeleteFileEvent(config.el,c->context->fd,AE_WRITABLE);
    aeDeleteFileEvent(config.el,c->context->fd,AE_READABLE);
    aeCreateFileEvent(config.el,c->context->fd,AE_WRITABLE,writeHandler,c);
    c->written = 0;
}

static void randomizeClientKey(client c) {
    char buf[32];
    size_t i, r;

    for (i = 0; i < c->randlen; i++) {
        r = random() % config.randomkeys_keyspacelen;
#ifdef _WIN32
        snprintf(buf,sizeof(buf),"%012llu",(unsigned long long)r);
#else
        snprintf(buf,sizeof(buf),"%012zu",r);
#endif
        memcpy(c->randptr[i],buf,12);
    }
}

static void clientDone(client c) {
    if (config.requests_finished == config.requests) {
        freeClient(c);
        aeStop(config.el);
        return;
    }
    if (config.keepalive) {
        resetClient(c);
    } else {
        config.liveclients--;
        createMissingClients(c);
        config.liveclients++;
        freeClient(c);
    }
}

static void readHandler(aeEventLoop *el, int fd, void *privdata, int mask) {
    client c = privdata;
    void *reply = NULL;
#ifdef _WIN32
    int nread;
    char buf[2048];
#endif
    REDIS_NOTUSED(el);
    REDIS_NOTUSED(fd);
    REDIS_NOTUSED(mask);

    /* Calculate latency only for the first read event. This means that the
     * server already sent the reply and we need to parse it. Parsing overhead
     * is not part of the latency, so calculate it only once, here. */
    if (c->latency < 0) c->latency = ustime()-(c->start);

#ifdef _WIN32
    nread = recv((SOCKET)c->context->fd,buf,sizeof(buf),0);
    if (nread == -1) {
        errno = WSAGetLastError();
        if ((errno == ENOENT) || (errno == WSAEWOULDBLOCK)) {
            errno = EAGAIN;
            aeWinReceiveDone(c->context->fd);
            return;
        } else {
            fprintf(stderr,"Error: %s\n",c->context->errstr);
            exit(1);
        }
    } else if (redisBufferReadDone(c->context, buf, nread) != REDIS_OK) {
#else
    if (redisBufferRead(c->context) != REDIS_OK) {
#endif
        fprintf(stderr,"Error: %s\n",c->context->errstr);
        exit(1);
    } else {
        if (redisGetReply(c->context,&reply) != REDIS_OK) {
            fprintf(stderr,"Error: %s\n",c->context->errstr);
            exit(1);
        }
#ifdef _WIN32
        aeWinReceiveDone(c->context->fd);
#endif
        if (reply != NULL) {
            if (reply == (void*)REDIS_REPLY_ERROR) {
                fprintf(stderr,"Unexpected error reply, exiting...\n");
                exit(1);
            }

            if (config.requests_finished < config.requests)
                config.latency[config.requests_finished++] = c->latency;
            clientDone(c);
        }
    }
}

#ifdef _WIN32
static void writeHandlerDone(aeEventLoop *el, int fd, void *privdata, int nwritten) {
    aeWinSendReq *req = (aeWinSendReq *)privdata;
    client c = (client)req->client;

    c->written += nwritten;
    if (sdslen(c->obuf) == c->written) {
        aeDeleteFileEvent(config.el,c->context->fd,AE_WRITABLE);
        aeCreateFileEvent(config.el,c->context->fd,AE_READABLE,readHandler,c);
    }
}
#endif

static void writeHandler(aeEventLoop *el, int fd, void *privdata, int mask) {
    client c = privdata;
    REDIS_NOTUSED(el);
    REDIS_NOTUSED(fd);
    REDIS_NOTUSED(mask);

    /* Initialize request when nothing was written. */
    if (c->written == 0) {
        /* Enforce upper bound to number of requests. */
        if (config.requests_issued++ >= config.requests) {
            freeClient(c);
            return;
        }

        /* Really initialize: randomize keys and set start time. */
        if (config.randomkeys) randomizeClientKey(c);
        c->start = ustime();
        c->latency = -1;
    }

    if (sdslen(c->obuf) > c->written) {
        void *ptr = c->obuf+c->written;
#ifdef _WIN32
        int result = aeWinSocketSend(c->context->fd,ptr,sdslen(c->obuf)-c->written, 0,
                                        el, c, NULL, writeHandlerDone);
        if (result == SOCKET_ERROR && errno != WSA_IO_PENDING) {
            if (errno != EPIPE)
                fprintf(stderr, "Writing to socket: %s\n", strerror(errno));
            freeClient(c);
            return;
        }
#else
        int nwritten = write(c->context->fd,ptr,sdslen(c->obuf)-c->written);
        if (nwritten == -1) {
            if (errno != EPIPE)
                fprintf(stderr, "Writing to socket: %s\n", strerror(errno));
            freeClient(c);
            return;
        }
        c->written += nwritten;
        if (sdslen(c->obuf) == c->written) {
            aeDeleteFileEvent(config.el,c->context->fd,AE_WRITABLE);
            aeCreateFileEvent(config.el,c->context->fd,AE_READABLE,readHandler,c);
        }
#endif
    }
}

static client createClient(const char *cmd, size_t len) {
    client c = zmalloc(sizeof(struct _client));
    if (config.hostsocket == NULL) {
        c->context = redisConnectNonBlock(config.hostip,config.hostport);
    } else {
        c->context = redisConnectUnixNonBlock(config.hostsocket);
    }
    if (c->context->err) {
        fprintf(stderr,"Could not connect to Redis at ");
        if (config.hostsocket == NULL)
            fprintf(stderr,"%s:%d: %s\n",config.hostip,config.hostport,c->context->errstr);
        else
            fprintf(stderr,"%s: %s\n",config.hostsocket,c->context->errstr);
        exit(1);
    }
    c->obuf = sdsnewlen(cmd,len);
    c->randlen = 0;
    c->written = 0;

    /* Find substrings in the output buffer that need to be randomized. */
    if (config.randomkeys) {
        char *p = c->obuf, *newline;
        while ((p = strstr(p,":rand:")) != NULL) {
            newline = strstr(p,"\r\n");
            assert(newline-(p+6) == 12); /* 12 chars for randomness */
            assert(c->randlen < (signed)(sizeof(c->randptr)/sizeof(char*)));
            c->randptr[c->randlen++] = p+6;
            p = newline+2;
        }
    }

<<<<<<< HEAD
#ifdef _WIN32
    aeWinSocketAttach(c->context->fd);
#endif
    redisSetReplyObjectFunctions(c->context,NULL);
=======
/*    redisSetReplyObjectFunctions(c->context,NULL); */
>>>>>>> bd624d0f
    aeCreateFileEvent(config.el,c->context->fd,AE_WRITABLE,writeHandler,c);
    listAddNodeTail(config.clients,c);
    config.liveclients++;
    return c;
}

static void createMissingClients(client c) {
    int n = 0;

    while(config.liveclients < config.numclients) {
        createClient(c->obuf,sdslen(c->obuf));

        /* Listen backlog is quite limited on most systems */
        if (++n > 64) {
            usleep(50000);
            n = 0;
        }
    }
}

static int compareLatency(const void *a, const void *b) {
    return (int)((*(long long*)a)-(*(long long*)b));
}

static void showLatencyReport(void) {
    int i, curlat = 0;
    float perc, reqpersec;

    reqpersec = (float)config.requests_finished/((float)config.totlatency/1000);
    if (!config.quiet) {
        printf("====== %s ======\n", config.title);
        printf("  %d requests completed in %.2f seconds\n", config.requests_finished,
            (float)config.totlatency/1000);
        printf("  %d parallel clients\n", config.numclients);
        printf("  %d bytes payload\n", config.datasize);
        printf("  keep alive: %d\n", config.keepalive);
        printf("\n");

        qsort(config.latency,config.requests,sizeof(long long),compareLatency);
        for (i = 0; i < config.requests; i++) {
            if (config.latency[i]/1000 != curlat || i == (config.requests-1)) {
                curlat = (int)(config.latency[i]/1000);
                perc = ((float)(i+1)*100)/config.requests;
                printf("%.2f%% <= %d milliseconds\n", perc, curlat);
            }
        }
        printf("%.2f requests per second\n\n", reqpersec);
    } else {
        printf("%s: %.2f requests per second\n", config.title, reqpersec);
    }
}

static void benchmark(const char *title, const char *cmd, int len) {
    client c;

    config.title = title;
    config.requests_issued = 0;
    config.requests_finished = 0;

    c = createClient(cmd,len);
    createMissingClients(c);

    config.start = mstime();
    aeMain(config.el);
    config.totlatency = mstime()-config.start;

    showLatencyReport();
    freeAllClients();
}

/* Returns number of consumed options. */
int parseOptions(int argc, const char **argv) {
    int i;
    int lastarg;
    int exit_status = 1;

    for (i = 1; i < argc; i++) {
        lastarg = (i == (argc-1));

        if (!strcmp(argv[i],"-c")) {
            if (lastarg) goto invalid;
            config.numclients = atoi(argv[++i]);
        } else if (!strcmp(argv[i],"-n")) {
            if (lastarg) goto invalid;
            config.requests = atoi(argv[++i]);
        } else if (!strcmp(argv[i],"-k")) {
            if (lastarg) goto invalid;
            config.keepalive = atoi(argv[++i]);
        } else if (!strcmp(argv[i],"-h")) {
            if (lastarg) goto invalid;
            config.hostip = strdup(argv[++i]);
        } else if (!strcmp(argv[i],"-p")) {
            if (lastarg) goto invalid;
            config.hostport = atoi(argv[++i]);
        } else if (!strcmp(argv[i],"-s")) {
            if (lastarg) goto invalid;
            config.hostsocket = strdup(argv[++i]);
        } else if (!strcmp(argv[i],"-d")) {
            if (lastarg) goto invalid;
            config.datasize = atoi(argv[++i]);
            if (config.datasize < 1) config.datasize=1;
            if (config.datasize > 1024*1024) config.datasize = 1024*1024;
        } else if (!strcmp(argv[i],"-r")) {
            if (lastarg) goto invalid;
            config.randomkeys = 1;
            config.randomkeys_keyspacelen = atoi(argv[++i]);
            if (config.randomkeys_keyspacelen < 0)
                config.randomkeys_keyspacelen = 0;
        } else if (!strcmp(argv[i],"-q")) {
            config.quiet = 1;
        } else if (!strcmp(argv[i],"-l")) {
            config.loop = 1;
        } else if (!strcmp(argv[i],"-I")) {
            config.idlemode = 1;
        } else if (!strcmp(argv[i],"--help")) {
            exit_status = 0;
            goto usage;
        } else {
            /* Assume the user meant to provide an option when the arg starts
             * with a dash. We're done otherwise and should use the remainder
             * as the command and arguments for running the benchmark. */
            if (argv[i][0] == '-') goto invalid;
            return i;
        }
    }

    return i;

invalid:
    printf("Invalid option \"%s\" or option argument missing\n\n",argv[i]);

usage:
    printf("Usage: redis-benchmark [-h <host>] [-p <port>] [-c <clients>] [-n <requests]> [-k <boolean>]\n\n");
    printf(" -h <hostname>      Server hostname (default 127.0.0.1)\n");
    printf(" -p <port>          Server port (default 6379)\n");
    printf(" -s <socket>        Server socket (overrides host and port)\n");
    printf(" -c <clients>       Number of parallel connections (default 50)\n");
    printf(" -n <requests>      Total number of requests (default 10000)\n");
    printf(" -d <size>          Data size of SET/GET value in bytes (default 2)\n");
    printf(" -k <boolean>       1=keep alive 0=reconnect (default 1)\n");
    printf(" -r <keyspacelen>   Use random keys for SET/GET/INCR, random values for SADD\n");
    printf("  Using this option the benchmark will get/set keys\n");
    printf("  in the form mykey_rand000000012456 instead of constant\n");
    printf("  keys, the <keyspacelen> argument determines the max\n");
    printf("  number of values for the random number. For instance\n");
    printf("  if set to 10 only rand000000000000 - rand000000000009\n");
    printf("  range will be allowed.\n");
    printf(" -q                 Quiet. Just show query/sec values\n");
    printf(" -l                 Loop. Run the tests forever\n");
    printf(" -I                 Idle mode. Just open N idle connections and wait.\n");
    exit(exit_status);
}

int showThroughput(struct aeEventLoop *eventLoop, long long id, void *clientData) {
    float dt;
    float rps ;
    REDIS_NOTUSED(eventLoop);
    REDIS_NOTUSED(id);
    REDIS_NOTUSED(clientData);

    dt = (float)((float)(mstime()-config.start)/1000.0);
    rps = (float)config.requests_finished/dt;
    printf("%s: %.2f\r", config.title, rps);
    fflush(stdout);
    return 250; /* every 250ms */
}

int main(int argc, const char **argv) {
    int i;
    char *data, *cmd;
    int len;

    client c;

#ifdef _WIN32
    w32initWinSock();
#endif

    signal(SIGHUP, SIG_IGN);
    signal(SIGPIPE, SIG_IGN);

    config.numclients = 50;
    config.requests = 10000;
    config.liveclients = 0;
    config.el = aeCreateEventLoop();
    aeCreateTimeEvent(config.el,1,showThroughput,NULL,NULL);
    config.keepalive = 1;
    config.datasize = 3;
    config.randomkeys = 0;
    config.randomkeys_keyspacelen = 0;
    config.quiet = 0;
    config.loop = 0;
    config.idlemode = 0;
    config.latency = NULL;
    config.clients = listCreate();
    config.hostip = "127.0.0.1";
    config.hostport = 6379;
    config.hostsocket = NULL;

    i = parseOptions(argc,argv);
    argc -= i;
    argv += i;

    config.latency = zmalloc(sizeof(long long)*config.requests);

    if (config.keepalive == 0) {
        printf("WARNING: keepalive disabled, you probably need 'echo 1 > /proc/sys/net/ipv4/tcp_tw_reuse' for Linux and 'sudo sysctl -w net.inet.tcp.msl=1000' for Mac OS X in order to use a lot of clients/requests\n");
    }

    if (config.idlemode) {
        printf("Creating %d idle connections and waiting forever (Ctrl+C when done)\n", config.numclients);
        c = createClient("",0); /* will never receive a reply */
        createMissingClients(c);
        aeMain(config.el);
        /* and will wait for every */
    }

    /* Run benchmark with command in the remainder of the arguments. */
    if (argc) {
        sds title = sdsnew(argv[0]);
        for (i = 1; i < argc; i++) {
            title = sdscatlen(title, " ", 1);
            title = sdscatlen(title, (char*)argv[i], strlen(argv[i]));
        }

        do {
            len = redisFormatCommandArgv(&cmd,argc,argv,NULL);
            benchmark(title,cmd,len);
            free(cmd);
        } while(config.loop);

        return 0;
    }

    /* Run default benchmark suite. */
    do {
        const char *argv[21];
        data = zmalloc(config.datasize+1);
        memset(data,'x',config.datasize);
        data[config.datasize] = '\0';

        benchmark("PING (inline)","PING\r\n",6);

        len = redisFormatCommand(&cmd,"PING");
        benchmark("PING",cmd,len);
        free(cmd);

        argv[0] = "MSET";
        for (i = 1; i < 21; i += 2) {
            argv[i] = "foo:rand:000000000000";
            argv[i+1] = data;
        }
        len = redisFormatCommandArgv(&cmd,21,argv,NULL);
        benchmark("MSET (10 keys)",cmd,len);
        free(cmd);

        len = redisFormatCommand(&cmd,"SET foo:rand:000000000000 %s",data);
        benchmark("SET",cmd,len);
        free(cmd);

        len = redisFormatCommand(&cmd,"GET foo:rand:000000000000");
        benchmark("GET",cmd,len);
        free(cmd);

        len = redisFormatCommand(&cmd,"INCR counter:rand:000000000000");
        benchmark("INCR",cmd,len);
        free(cmd);

        len = redisFormatCommand(&cmd,"LPUSH mylist %s",data);
        benchmark("LPUSH",cmd,len);
        free(cmd);

        len = redisFormatCommand(&cmd,"LPOP mylist");
        benchmark("LPOP",cmd,len);
        free(cmd);

        len = redisFormatCommand(&cmd,"SADD myset counter:rand:000000000000");
        benchmark("SADD",cmd,len);
        free(cmd);

        len = redisFormatCommand(&cmd,"SPOP myset");
        benchmark("SPOP",cmd,len);
        free(cmd);

        len = redisFormatCommand(&cmd,"LPUSH mylist %s",data);
        benchmark("LPUSH (again, in order to bench LRANGE)",cmd,len);
        free(cmd);

        len = redisFormatCommand(&cmd,"LRANGE mylist 0 99");
        benchmark("LRANGE (first 100 elements)",cmd,len);
        free(cmd);

        len = redisFormatCommand(&cmd,"LRANGE mylist 0 299");
        benchmark("LRANGE (first 300 elements)",cmd,len);
        free(cmd);

        len = redisFormatCommand(&cmd,"LRANGE mylist 0 449");
        benchmark("LRANGE (first 450 elements)",cmd,len);
        free(cmd);

        len = redisFormatCommand(&cmd,"LRANGE mylist 0 599");
        benchmark("LRANGE (first 600 elements)",cmd,len);
        free(cmd);

        printf("\n");
    } while(config.loop);

#ifdef _WIN32
    WSACleanup();
#endif
    return 0;
}<|MERGE_RESOLUTION|>--- conflicted
+++ resolved
@@ -325,14 +325,10 @@
         }
     }
 
-<<<<<<< HEAD
 #ifdef _WIN32
     aeWinSocketAttach(c->context->fd);
 #endif
-    redisSetReplyObjectFunctions(c->context,NULL);
-=======
 /*    redisSetReplyObjectFunctions(c->context,NULL); */
->>>>>>> bd624d0f
     aeCreateFileEvent(config.el,c->context->fd,AE_WRITABLE,writeHandler,c);
     listAddNodeTail(config.clients,c);
     config.liveclients++;
