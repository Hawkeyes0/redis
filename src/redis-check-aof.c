#include "fmacros.h"
#include <stdlib.h>
#include <stdio.h>
#include <string.h>
#ifndef _WIN32
#include <unistd.h>
#endif
#include <sys/stat.h>
#include "config.h"

#ifdef _WIN32
#include "win32fixes.h"
#define strcasecmp _stricmp
#define strncasecmp _strnicmp
#endif

#define ERROR(...) { \
    char __buf[1024]; \
    sprintf(__buf, __VA_ARGS__); \
    sprintf(error, "0x%16llx: %s", (long long)epos, __buf); \
}

static char error[1024];
static off_t epos;

int consumeNewline(char *buf) {
    if (strncmp(buf,"\r\n",2) != 0) {
        ERROR("Expected \\r\\n, got: %02x%02x",buf[0],buf[1]);
        return 0;
    }
    return 1;
}

int readLong(FILE *fp, char prefix, long *target) {
    char buf[128], *eptr;
    epos = ftello(fp);
    if (fgets(buf,sizeof(buf),fp) == NULL) {
        return 0;
    }
    if (buf[0] != prefix) {
        ERROR("Expected prefix '%c', got: '%c'",buf[0],prefix);
        return 0;
    }
    *target = strtol(buf+1,&eptr,10);
    return consumeNewline(eptr);
}

int readBytes(FILE *fp, char *target, long length) {
    long real;
    epos = ftello(fp);
    real = fread(target,1,length,fp);
    if (real != length) {
        ERROR("Expected to read %ld bytes, got %ld bytes",length,real);
        return 0;
    }
    return 1;
}

int readString(FILE *fp, char** target) {
    long len;
    *target = NULL;
    if (!readLong(fp,'$',&len)) {
        return 0;
    }

    /* Increase length to also consume \r\n */
    len += 2;
    *target = (char*)malloc(len);
    if (!readBytes(fp,*target,len)) {
        return 0;
    }
    if (!consumeNewline(*target+len-2)) {
        return 0;
    }
    (*target)[len-2] = '\0';
    return 1;
}

int readArgc(FILE *fp, long *target) {
    return readLong(fp,'*',target);
}

off_t process(FILE *fp) {
    long argc;
    off_t pos = 0;
    int i, multi = 0;
    char *str;

    while(1) {
        if (!multi) pos = ftello(fp);
        if (!readArgc(fp, &argc)) break;

        for (i = 0; i < argc; i++) {
            if (!readString(fp,&str)) break;
            if (i == 0) {
                if (strcasecmp(str, "multi") == 0) {
                    if (multi++) {
                        ERROR("Unexpected MULTI");
                        break;
                    }
                } else if (strcasecmp(str, "exec") == 0) {
                    if (--multi) {
                        ERROR("Unexpected EXEC");
                        break;
                    }
                }
            }
            free(str);
        }

        /* Stop if the loop did not finish */
        if (i < argc) {
            if (str) free(str);
            break;
        }
    }

    if (feof(fp) && multi && strlen(error) == 0) {
        ERROR("Reached EOF before reading EXEC for MULTI");
    }
    if (strlen(error) > 0) {
        printf("%s\n", error);
    }
    return pos;
}

int main(int argc, char **argv) {
    char *filename;
    int fix = 0;
    FILE *fp;
    struct redis_stat sb;
    long size;
    long pos;
    long diff;
#ifdef _WIN32
    LARGE_INTEGER l;
    HANDLE h;

    _fmode = _O_BINARY;
    _setmode(_fileno(stdin), _O_BINARY);
    _setmode(_fileno(stdout), _O_BINARY);
    _setmode(_fileno(stderr), _O_BINARY);
#endif

    if (argc < 2) {
        printf("Usage: %s [--fix] <file.aof>\n", argv[0]);
        exit(1);
    } else if (argc == 2) {
        filename = argv[1];
    } else if (argc == 3) {
        if (strcmp(argv[1],"--fix") != 0) {
            printf("Invalid argument: %s\n", argv[1]);
            exit(1);
        }
        filename = argv[2];
        fix = 1;
    } else {
        printf("Invalid arguments\n");
        exit(1);
    }

#ifdef _WIN32
    fp = fopen(filename,"r+b");
#else
    fp = fopen(filename,"r+");
#endif
    if (fp == NULL) {
        printf("Cannot open file: %s\n", filename);
        exit(1);
    }

    if (redis_fstat(fileno(fp),&sb) == -1) {
        printf("Cannot stat file: %s\n", filename);
        exit(1);
    }

<<<<<<< HEAD
    size = sb.st_size;
=======
    off_t size = sb.st_size;
>>>>>>> bd624d0f
    if (size == 0) {
        printf("Empty file: %s\n", filename);
        exit(1);
    }

<<<<<<< HEAD
    pos = process(fp);
    diff = size-pos;
=======
    off_t pos = process(fp);
    off_t diff = size-pos;
    printf("AOF analyzed: size=%lld, ok_up_to=%lld, diff=%lld\n",
        (long long) size, (long long) pos, (long long) diff);
>>>>>>> bd624d0f
    if (diff > 0) {
        if (fix) {
            char buf[2];
            printf("This will shrink the AOF from %lld bytes, with %lld bytes, to %lld bytes\n",(long long)size,(long long)diff,(long long)pos);
            printf("Continue? [y/N]: ");
            if (fgets(buf,sizeof(buf),stdin) == NULL ||
                strncasecmp(buf,"y",1) != 0) {
                    printf("Aborting...\n");
                    exit(1);
            }
#ifdef _WIN32
            h = (HANDLE) _get_osfhandle(fileno(fp));
            l.QuadPart = pos;

            fflush(fp);

            if (!SetFilePointerEx(h, l, &l, FILE_BEGIN) || !SetEndOfFile(h)) {
                printf("Failed to truncate AOF\n");
                exit(1);
            } else {
                printf("Successfully truncated AOF\n");
            }
#else
            if (ftruncate(fileno(fp), pos) == -1) {
                printf("Failed to truncate AOF\n");
                exit(1);
            } else {
                printf("Successfully truncated AOF\n");
            }
#endif

        } else {
            printf("AOF is not valid\n");
            exit(1);
        }
    } else {
        printf("AOF is valid\n");
    }

    fclose(fp);
    return 0;
}<|MERGE_RESOLUTION|>--- conflicted
+++ resolved
@@ -21,7 +21,11 @@
 }
 
 static char error[1024];
+#ifdef _WIN32
+long long epos;
+#else
 static off_t epos;
+#endif
 
 int consumeNewline(char *buf) {
     if (strncmp(buf,"\r\n",2) != 0) {
@@ -87,7 +91,7 @@
     char *str;
 
     while(1) {
-        if (!multi) pos = ftello(fp);
+        if (!multi) pos = (off_t)ftello(fp);
         if (!readArgc(fp, &argc)) break;
 
         for (i = 0; i < argc; i++) {
@@ -129,9 +133,9 @@
     int fix = 0;
     FILE *fp;
     struct redis_stat sb;
-    long size;
-    long pos;
-    long diff;
+    off_t size;
+    off_t pos;
+    off_t diff;
 #ifdef _WIN32
     LARGE_INTEGER l;
     HANDLE h;
@@ -174,25 +178,16 @@
         exit(1);
     }
 
-<<<<<<< HEAD
     size = sb.st_size;
-=======
-    off_t size = sb.st_size;
->>>>>>> bd624d0f
     if (size == 0) {
         printf("Empty file: %s\n", filename);
         exit(1);
     }
 
-<<<<<<< HEAD
     pos = process(fp);
     diff = size-pos;
-=======
-    off_t pos = process(fp);
-    off_t diff = size-pos;
     printf("AOF analyzed: size=%lld, ok_up_to=%lld, diff=%lld\n",
         (long long) size, (long long) pos, (long long) diff);
->>>>>>> bd624d0f
     if (diff > 0) {
         if (fix) {
             char buf[2];
