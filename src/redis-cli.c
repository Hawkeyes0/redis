/* Redis CLI (command line interface)
 *
 * Copyright (c) 2009-2010, Salvatore Sanfilippo <antirez at gmail dot com>
 * All rights reserved.
 *
 * Redistribution and use in source and binary forms, with or without
 * modification, are permitted provided that the following conditions are met:
 *
 *   * Redistributions of source code must retain the above copyright notice,
 *     this list of conditions and the following disclaimer.
 *   * Redistributions in binary form must reproduce the above copyright
 *     notice, this list of conditions and the following disclaimer in the
 *     documentation and/or other materials provided with the distribution.
 *   * Neither the name of Redis nor the names of its contributors may be used
 *     to endorse or promote products derived from this software without
 *     specific prior written permission.
 *
 * THIS SOFTWARE IS PROVIDED BY THE COPYRIGHT HOLDERS AND CONTRIBUTORS "AS IS"
 * AND ANY EXPRESS OR IMPLIED WARRANTIES, INCLUDING, BUT NOT LIMITED TO, THE
 * IMPLIED WARRANTIES OF MERCHANTABILITY AND FITNESS FOR A PARTICULAR PURPOSE
 * ARE DISCLAIMED. IN NO EVENT SHALL THE COPYRIGHT OWNER OR CONTRIBUTORS BE
 * LIABLE FOR ANY DIRECT, INDIRECT, INCIDENTAL, SPECIAL, EXEMPLARY, OR
 * CONSEQUENTIAL DAMAGES (INCLUDING, BUT NOT LIMITED TO, PROCUREMENT OF
 * SUBSTITUTE GOODS OR SERVICES; LOSS OF USE, DATA, OR PROFITS; OR BUSINESS
 * INTERRUPTION) HOWEVER CAUSED AND ON ANY THEORY OF LIABILITY, WHETHER IN
 * CONTRACT, STRICT LIABILITY, OR TORT (INCLUDING NEGLIGENCE OR OTHERWISE)
 * ARISING IN ANY WAY OUT OF THE USE OF THIS SOFTWARE, EVEN IF ADVISED OF THE
 * POSSIBILITY OF SUCH DAMAGE.
 */

#include "fmacros.h"
#include "version.h"

#include <stdio.h>
#include <string.h>
#include <stdlib.h>
#ifndef _WIN32
#include <unistd.h>
#endif
#include <ctype.h>
#include <errno.h>
#include <sys/stat.h>
#ifndef _WIN32
#include <sys/time.h>
#endif
#include <assert.h>

#ifdef _WIN32
#include <fcntl.h>
#ifndef FD_SETSIZE
#define FD_SETSIZE 16000
#endif
#include <winsock2.h>
#include <windows.h>
#include "win32fixes.h"
#define strcasecmp _stricmp
#define strncasecmp _strnicmp
#endif

#include "hiredis.h"
#include "linenoise.h"
#include "sds.h"
#include "zmalloc.h"
#include "help.h"

#define REDIS_NOTUSED(V) ((void) V)

#define OUTPUT_STANDARD 0
#define OUTPUT_RAW 1
#define OUTPUT_CSV 2

static redisContext *context;
static struct config {
    char *hostip;
    int hostport;
    char *hostsocket;
    long repeat;
    long interval;
    int dbnum;
    int interactive;
    int shutdown;
    int monitor_mode;
    int pubsub_mode;
    int latency_mode;
    int slave_mode;
    int bigkeys;
    int stdinarg; /* get last arg from stdin. (-x option) */
    char *auth;
    int output; /* output mode, see OUTPUT_* defines */
    sds mb_delim;
    char prompt[128];
} config;

static void usage();
char *redisGitSHA1(void);
char *redisGitDirty(void);

/*------------------------------------------------------------------------------
 * Utility functions
 *--------------------------------------------------------------------------- */

static long long mstime(void) {
    struct timeval tv;
    long long mst;

    gettimeofday(&tv, NULL);
    mst = (long long)((long)tv.tv_sec)*1000;
    mst += (long long)(tv.tv_usec/1000);
    return mst;
}

static void cliRefreshPrompt(void) {
    int len;

    if (config.hostsocket != NULL)
        len = snprintf(config.prompt,sizeof(config.prompt),"redis %s",
                       config.hostsocket);
    else
        len = snprintf(config.prompt,sizeof(config.prompt),"redis %s:%d",
                       config.hostip, config.hostport);
    /* Add [dbnum] if needed */
    if (config.dbnum != 0)
        len += snprintf(config.prompt+len,sizeof(config.prompt)-len,"[%d]",
            config.dbnum);
    snprintf(config.prompt+len,sizeof(config.prompt)-len,"> ");
}

/*------------------------------------------------------------------------------
 * Help functions
 *--------------------------------------------------------------------------- */

#define CLI_HELP_COMMAND 1
#define CLI_HELP_GROUP 2

typedef struct {
    int type;
    int argc;
    sds *argv;
    sds full;

    /* Only used for help on commands */
    struct commandHelp *org;
} helpEntry;

static helpEntry *helpEntries;
static int helpEntriesLen;

static sds cliVersion() {
    sds version;
    version = sdscatprintf(sdsempty(), "%s", REDIS_VERSION);

    /* Add git commit and working tree status when available */
    if (strtoll(redisGitSHA1(),NULL,16)) {
        version = sdscatprintf(version, " (git:%s", redisGitSHA1());
        if (strtoll(redisGitDirty(),NULL,10))
            version = sdscatprintf(version, "-dirty");
        version = sdscat(version, ")");
    }
    return version;
}

static void cliInitHelp() {
    int commandslen = sizeof(commandHelp)/sizeof(struct commandHelp);
    int groupslen = sizeof(commandGroups)/sizeof(char*);
    int i, len, pos = 0;
    helpEntry tmp;

    helpEntriesLen = len = commandslen+groupslen;
    helpEntries = malloc(sizeof(helpEntry)*len);

    for (i = 0; i < groupslen; i++) {
        tmp.argc = 1;
        tmp.argv = malloc(sizeof(sds));
        tmp.argv[0] = sdscatprintf(sdsempty(),"@%s",commandGroups[i]);
        tmp.full = tmp.argv[0];
        tmp.type = CLI_HELP_GROUP;
        tmp.org = NULL;
        helpEntries[pos++] = tmp;
    }

    for (i = 0; i < commandslen; i++) {
        tmp.argv = sdssplitargs(commandHelp[i].name,&tmp.argc);
        tmp.full = sdsnew(commandHelp[i].name);
        tmp.type = CLI_HELP_COMMAND;
        tmp.org = &commandHelp[i];
        helpEntries[pos++] = tmp;
    }
}

/* Output command help to stdout. */
static void cliOutputCommandHelp(struct commandHelp *help, int group) {
    printf("\r\n  \x1b[1m%s\x1b[0m \x1b[90m%s\x1b[0m\r\n", help->name, help->params);
    printf("  \x1b[33msummary:\x1b[0m %s\r\n", help->summary);
    printf("  \x1b[33msince:\x1b[0m %s\r\n", help->since);
    if (group) {
        printf("  \x1b[33mgroup:\x1b[0m %s\r\n", commandGroups[help->group]);
    }
}

/* Print generic help. */
static void cliOutputGenericHelp() {
    sds version = cliVersion();
    printf(
        "redis-cli %s\r\n"
        "Type: \"help @<group>\" to get a list of commands in <group>\r\n"
        "      \"help <command>\" for help on <command>\r\n"
        "      \"help <tab>\" to get a list of possible help topics\r\n"
        "      \"quit\" to exit\r\n",
        version
    );
    sdsfree(version);
}

/* Output all command help, filtering by group or command name. */
static void cliOutputHelp(int argc, char **argv) {
    int i, j, len;
    int group = -1;
    helpEntry *entry;
    struct commandHelp *help;

    if (argc == 0) {
        cliOutputGenericHelp();
        return;
    } else if (argc > 0 && argv[0][0] == '@') {
        len = sizeof(commandGroups)/sizeof(char*);
        for (i = 0; i < len; i++) {
            if (strcasecmp(argv[0]+1,commandGroups[i]) == 0) {
                group = i;
                break;
            }
        }
    }

    assert(argc > 0);
    for (i = 0; i < helpEntriesLen; i++) {
        entry = &helpEntries[i];
        if (entry->type != CLI_HELP_COMMAND) continue;

        help = entry->org;
        if (group == -1) {
            /* Compare all arguments */
            if (argc == entry->argc) {
                for (j = 0; j < argc; j++) {
                    if (strcasecmp(argv[j],entry->argv[j]) != 0) break;
                }
                if (j == argc) {
                    cliOutputCommandHelp(help,1);
                }
            }
        } else {
            if (group == help->group) {
                cliOutputCommandHelp(help,0);
            }
        }
    }
    printf("\r\n");
}

static void completionCallback(const char *buf, linenoiseCompletions *lc) {
    size_t startpos = 0;
    int mask;
    int i;
    size_t matchlen;
    sds tmp;

    if (strncasecmp(buf,"help ",5) == 0) {
        startpos = 5;
        while (isspace(buf[startpos])) startpos++;
        mask = CLI_HELP_COMMAND | CLI_HELP_GROUP;
    } else {
        mask = CLI_HELP_COMMAND;
    }

    for (i = 0; i < helpEntriesLen; i++) {
        if (!(helpEntries[i].type & mask)) continue;

        matchlen = strlen(buf+startpos);
        if (strncasecmp(buf+startpos,helpEntries[i].full,matchlen) == 0) {
            tmp = sdsnewlen(buf,startpos);
            tmp = sdscat(tmp,helpEntries[i].full);
            linenoiseAddCompletion(lc,tmp);
            sdsfree(tmp);
        }
    }
}

/*------------------------------------------------------------------------------
 * Networking / parsing
 *--------------------------------------------------------------------------- */

/* Send AUTH command to the server */
static int cliAuth() {
    redisReply *reply;
    if (config.auth == NULL) return REDIS_OK;

    reply = redisCommand(context,"AUTH %s",config.auth);
    if (reply != NULL) {
        freeReplyObject(reply);
        return REDIS_OK;
    }
    return REDIS_ERR;
}

/* Send SELECT dbnum to the server */
static int cliSelect() {
    redisReply *reply;
    if (config.dbnum == 0) return REDIS_OK;

    reply = redisCommand(context,"SELECT %d",config.dbnum);
    if (reply != NULL) {
        freeReplyObject(reply);
        return REDIS_OK;
    }
    return REDIS_ERR;
}

/* Connect to the client. If force is not zero the connection is performed
 * even if there is already a connected socket. */
static int cliConnect(int force) {
    if (context == NULL || force) {
        if (context != NULL)
            redisFree(context);

        if (config.hostsocket == NULL) {
            context = redisConnect(config.hostip,config.hostport);
        } else {
            context = redisConnectUnix(config.hostsocket);
        }

        if (context->err) {
            fprintf(stderr,"Could not connect to Redis at ");
            if (config.hostsocket == NULL)
                fprintf(stderr,"%s:%d: %s\n",config.hostip,config.hostport,context->errstr);
            else
                fprintf(stderr,"%s: %s\n",config.hostsocket,context->errstr);
            redisFree(context);
            context = NULL;
            return REDIS_ERR;
        }

        /* Do AUTH and select the right DB. */
        if (cliAuth() != REDIS_OK)
            return REDIS_ERR;
        if (cliSelect() != REDIS_OK)
            return REDIS_ERR;
    }
    return REDIS_OK;
}

static void cliPrintContextError() {
    if (context == NULL) return;
    fprintf(stderr,"Error: %s\n",context->errstr);
}

static sds cliFormatReplyTTY(redisReply *r, char *prefix) {
    sds out = sdsempty();
    switch (r->type) {
    case REDIS_REPLY_ERROR:
        out = sdscatprintf(out,"(error) %s\n", r->str);
    break;
    case REDIS_REPLY_STATUS:
        out = sdscat(out,r->str);
        out = sdscat(out,"\n");
    break;
    case REDIS_REPLY_INTEGER:
        out = sdscatprintf(out,"(integer) %lld\n",r->integer);
    break;
    case REDIS_REPLY_STRING:
        /* If you are producing output for the standard output we want
        * a more interesting output with quoted characters and so forth */
        out = sdscatrepr(out,r->str,r->len);
        out = sdscat(out,"\n");
    break;
    case REDIS_REPLY_NIL:
        out = sdscat(out,"(nil)\n");
    break;
    case REDIS_REPLY_ARRAY:
        if (r->elements == 0) {
            out = sdscat(out,"(empty list or set)\n");
        } else {
            unsigned int i, idxlen = 0;
            char _prefixlen[16];
            char _prefixfmt[16];
            sds _prefix;
            sds tmp;

            /* Calculate chars needed to represent the largest index */
            i = r->elements;
            do {
                idxlen++;
                i /= 10;
            } while(i);

            /* Prefix for nested multi bulks should grow with idxlen+2 spaces */
            memset(_prefixlen,' ',idxlen+2);
            _prefixlen[idxlen+2] = '\0';
            _prefix = sdscat(sdsnew(prefix),_prefixlen);

            /* Setup prefix format for every entry */
            snprintf(_prefixfmt,sizeof(_prefixfmt),"%%s%%%dd) ",idxlen);

            for (i = 0; i < r->elements; i++) {
                /* Don't use the prefix for the first element, as the parent
                 * caller already prepended the index number. */
                out = sdscatprintf(out,_prefixfmt,i == 0 ? "" : prefix,i+1);

                /* Format the multi bulk entry */
                tmp = cliFormatReplyTTY(r->element[i],_prefix);
                out = sdscatlen(out,tmp,sdslen(tmp));
                sdsfree(tmp);
            }
            sdsfree(_prefix);
        }
    break;
    default:
        fprintf(stderr,"Unknown reply type: %d\n", r->type);
        exit(1);
    }
    return out;
}

static sds cliFormatReplyRaw(redisReply *r) {
    sds out = sdsempty(), tmp;
    size_t i;

    switch (r->type) {
    case REDIS_REPLY_NIL:
        /* Nothing... */
        break;
    case REDIS_REPLY_ERROR:
        out = sdscatlen(out,r->str,r->len);
        out = sdscatlen(out,"\n",1);
        break;
    case REDIS_REPLY_STATUS:
    case REDIS_REPLY_STRING:
        out = sdscatlen(out,r->str,r->len);
        break;
    case REDIS_REPLY_INTEGER:
        out = sdscatprintf(out,"%lld",r->integer);
        break;
    case REDIS_REPLY_ARRAY:
        for (i = 0; i < r->elements; i++) {
            if (i > 0) out = sdscat(out,config.mb_delim);
            tmp = cliFormatReplyRaw(r->element[i]);
            out = sdscatlen(out,tmp,sdslen(tmp));
            sdsfree(tmp);
        }
        break;
    default:
        fprintf(stderr,"Unknown reply type: %d\n", r->type);
        exit(1);
    }
    return out;
}

static sds cliFormatReplyCSV(redisReply *r) {
    unsigned int i;

    sds out = sdsempty();
    switch (r->type) {
    case REDIS_REPLY_ERROR:
        out = sdscat(out,"ERROR,");
        out = sdscatrepr(out,r->str,strlen(r->str));
    break;
    case REDIS_REPLY_STATUS:
        out = sdscatrepr(out,r->str,r->len);
    break;
    case REDIS_REPLY_INTEGER:
        out = sdscatprintf(out,"%lld",r->integer);
    break;
    case REDIS_REPLY_STRING:
        out = sdscatrepr(out,r->str,r->len);
    break;
    case REDIS_REPLY_NIL:
        out = sdscat(out,"NIL\n");
    break;
    case REDIS_REPLY_ARRAY:
        for (i = 0; i < r->elements; i++) {
            sds tmp = cliFormatReplyCSV(r->element[i]);
            out = sdscatlen(out,tmp,sdslen(tmp));
            if (i != r->elements-1) out = sdscat(out,",");
            sdsfree(tmp);
        }
    break;
    default:
        fprintf(stderr,"Unknown reply type: %d\n", r->type);
        exit(1);
    }
    return out;
}

static int cliReadReply(int output_raw_strings) {
    void *_reply;
    redisReply *reply;
    sds out = NULL;
    int output = 1;

    if (redisGetReply(context,&_reply) != REDIS_OK) {
        if (config.shutdown)
            return REDIS_OK;
        if (config.interactive) {
            /* Filter cases where we should reconnect */
            if (context->err == REDIS_ERR_IO && errno == ECONNRESET)
                return REDIS_ERR;
            if (context->err == REDIS_ERR_EOF)
                return REDIS_ERR;
        }
        cliPrintContextError();
        exit(1);
        return REDIS_ERR; /* avoid compiler warning */
    }

    reply = (redisReply*)_reply;

    if (output) {
        if (output_raw_strings) {
            out = cliFormatReplyRaw(reply);
        } else {
            if (config.output == OUTPUT_RAW) {
                out = cliFormatReplyRaw(reply);
                out = sdscat(out,"\n");
            } else if (config.output == OUTPUT_STANDARD) {
                out = cliFormatReplyTTY(reply,"");
            } else if (config.output == OUTPUT_CSV) {
                out = cliFormatReplyCSV(reply);
                out = sdscat(out,"\n");
            }
        }
        fwrite(out,sdslen(out),1,stdout);
        sdsfree(out);
    }
    freeReplyObject(reply);
    return REDIS_OK;
}

static int cliSendCommand(int argc, char **argv, int repeat) {
    char *command = argv[0];
    size_t *argvlen;
    int j, output_raw;

    if (!strcasecmp(command,"help") || !strcasecmp(command,"?")) {
        cliOutputHelp(--argc, ++argv);
        return REDIS_OK;
    }

    if (context == NULL) return REDIS_ERR;

    output_raw = 0;
    if (!strcasecmp(command,"info") ||
        (argc == 2 && !strcasecmp(command,"client") &&
                       !strcasecmp(argv[1],"list")))

    {
        output_raw = 1;
    }

    if (!strcasecmp(command,"shutdown")) config.shutdown = 1;
    if (!strcasecmp(command,"monitor")) config.monitor_mode = 1;
    if (!strcasecmp(command,"subscribe") ||
        !strcasecmp(command,"psubscribe")) config.pubsub_mode = 1;

    /* Setup argument length */
    argvlen = malloc(argc*sizeof(size_t));
    for (j = 0; j < argc; j++)
        argvlen[j] = sdslen(argv[j]);

    while(repeat--) {
        redisAppendCommandArgv(context,argc,(const char**)argv,argvlen);
        while (config.monitor_mode) {
            if (cliReadReply(output_raw) != REDIS_OK) exit(1);
            fflush(stdout);
        }

        if (config.pubsub_mode) {
            if (config.output != OUTPUT_RAW)
                printf("Reading messages... (press Ctrl-C to quit)\n");
            while (1) {
                if (cliReadReply(output_raw) != REDIS_OK) exit(1);
            }
        }

        if (cliReadReply(output_raw) != REDIS_OK) {
            free(argvlen);
            return REDIS_ERR;
        } else {
            /* Store database number when SELECT was successfully executed. */
            if (!strcasecmp(command,"select") && argc == 2) {
                config.dbnum = atoi(argv[1]);
                cliRefreshPrompt();
            }
        }
        if (config.interval) usleep(config.interval);
        fflush(stdout); /* Make it grep friendly */
    }

    free(argvlen);
    return REDIS_OK;
}

/*------------------------------------------------------------------------------
 * User interface
 *--------------------------------------------------------------------------- */

static int parseOptions(int argc, char **argv) {
    int i;

    for (i = 1; i < argc; i++) {
        int lastarg = i==argc-1;

        if (!strcmp(argv[i],"-h") && !lastarg) {
            sdsfree(config.hostip);
            config.hostip = sdsnew(argv[++i]);
        } else if (!strcmp(argv[i],"-h") && lastarg) {
            usage();
        } else if (!strcmp(argv[i],"--help")) {
            usage();
        } else if (!strcmp(argv[i],"-x")) {
            config.stdinarg = 1;
        } else if (!strcmp(argv[i],"-p") && !lastarg) {
            config.hostport = atoi(argv[++i]);
        } else if (!strcmp(argv[i],"-s") && !lastarg) {
            config.hostsocket = argv[++i];
        } else if (!strcmp(argv[i],"-r") && !lastarg) {
<<<<<<< HEAD
            config.repeat = (long)strtoll(argv[i+1],NULL,10);
            i++;
        } else if (!strcmp(argv[i],"-i") && !lastarg) {
            double seconds = atof(argv[i+1]);
            config.interval = (long)(seconds*1000000);
            i++;
=======
            config.repeat = strtoll(argv[++i],NULL,10);
        } else if (!strcmp(argv[i],"-i") && !lastarg) {
            double seconds = atof(argv[++i]);
            config.interval = seconds*1000000;
>>>>>>> f743cacc
        } else if (!strcmp(argv[i],"-n") && !lastarg) {
            config.dbnum = atoi(argv[++i]);
        } else if (!strcmp(argv[i],"-a") && !lastarg) {
            config.auth = argv[++i];
        } else if (!strcmp(argv[i],"--raw")) {
            config.output = OUTPUT_RAW;
        } else if (!strcmp(argv[i],"--csv")) {
            config.output = OUTPUT_CSV;
        } else if (!strcmp(argv[i],"--latency")) {
            config.latency_mode = 1;
        } else if (!strcmp(argv[i],"--slave")) {
            config.slave_mode = 1;
        } else if (!strcmp(argv[i],"--bigkeys")) {
            config.bigkeys = 1;
        } else if (!strcmp(argv[i],"-d") && !lastarg) {
            sdsfree(config.mb_delim);
            config.mb_delim = sdsnew(argv[++i]);
        } else if (!strcmp(argv[i],"-v") || !strcmp(argv[i], "--version")) {
            sds version = cliVersion();
            printf("redis-cli %s\n", version);
            sdsfree(version);
            exit(0);
        } else {
            break;
        }
    }
    return i;
}

static sds readArgFromStdin(void) {
    char buf[1024];
    sds arg = sdsempty();

    while(1) {
        int nread = read(fileno(stdin),buf,1024);

        if (nread == 0) break;
        else if (nread == -1) {
            perror("Reading from standard input");
            exit(1);
        }
        arg = sdscatlen(arg,buf,nread);
    }
    return arg;
}

static void usage() {
    sds version = cliVersion();
    fprintf(stderr,
"redis-cli %s\n"
"\n"
"Usage: redis-cli [OPTIONS] [cmd [arg [arg ...]]]\n"
"  -h <hostname>    Server hostname (default: 127.0.0.1)\n"
"  -p <port>        Server port (default: 6379)\n"
"  -s <socket>      Server socket (overrides hostname and port)\n"
"  -a <password>    Password to use when connecting to the server\n"
"  -r <repeat>      Execute specified command N times\n"
"  -i <interval>    When -r is used, waits <interval> seconds per command.\n"
"                   It is possible to specify sub-second times like -i 0.1.\n"
"  -n <db>          Database number\n"
"  -x               Read last argument from STDIN\n"
"  -d <delimiter>   Multi-bulk delimiter in for raw formatting (default: \\n)\n"
"  --raw            Use raw formatting for replies (default when STDOUT is not a tty)\n"
"  --latency        Enter a special mode continuously sampling latency.\n"
"  --slave          Simulate a slave showing commands received from the master.\n"
"  --bigkeys        Sample Redis keys looking for big keys.\n"
"  --help           Output this help and exit\n"
"  --version        Output version and exit\n"
"\n"
"Examples:\n"
"  cat /etc/passwd | redis-cli -x set mypasswd\n"
"  redis-cli get mypasswd\n"
"  redis-cli -r 100 lpush mylist x\n"
"  redis-cli -r 100 -i 1 info | grep used_memory_human:\n"
"\n"
"When no command is given, redis-cli starts in interactive mode.\n"
"Type \"help\" in interactive mode for information on available commands.\n"
"\n",
        version);
    sdsfree(version);
    exit(1);
}

/* Turn the plain C strings into Sds strings */
static char **convertToSds(int count, char** args) {
  int j;
  char **sds = zmalloc(sizeof(char*)*count);

  for(j = 0; j < count; j++)
    sds[j] = sdsnew(args[j]);

  return sds;
}

#define LINE_BUFLEN 4096
static void repl() {
    sds historyfile = NULL;
    int history = 0;
    char *line;
    int argc;
    sds *argv;

    config.interactive = 1;
    linenoiseSetCompletionCallback(completionCallback);

    /* Only use history when stdin is a tty. */
    if (isatty(fileno(stdin))) {
        history = 1;

#ifdef _WIN32
        if (getenv("USERPROFILE") != NULL) {
            historyfile = sdscatprintf(sdsempty(),"%s\\.rediscli_history",getenv("USERPROFILE"));
            linenoiseHistoryLoad(historyfile);
        }
#else
        if (getenv("HOME") != NULL) {
            historyfile = sdscatprintf(sdsempty(),"%s/.rediscli_history",getenv("HOME"));
            linenoiseHistoryLoad(historyfile);
        }
#endif
    }

    cliRefreshPrompt();
    while((line = linenoise(context ? config.prompt : "not connected> ")) != NULL) {
        if (line[0] != '\0') {
            argv = sdssplitargs(line,&argc);
            if (history) linenoiseHistoryAdd(line);
            if (historyfile) linenoiseHistorySave(historyfile);

            if (argv == NULL) {
                printf("Invalid argument(s)\n");
                free(line);
                continue;
            } else if (argc > 0) {
                if (strcasecmp(argv[0],"quit") == 0 ||
                    strcasecmp(argv[0],"exit") == 0)
                {
                    exit(0);
                } else if (argc == 3 && !strcasecmp(argv[0],"connect")) {
                    sdsfree(config.hostip);
                    config.hostip = sdsnew(argv[1]);
                    config.hostport = atoi(argv[2]);
                    cliConnect(1);
                } else if (argc == 1 && !strcasecmp(argv[0],"clear")) {
                    linenoiseClearScreen();
                } else {
                    long long start_time = mstime(), elapsed;
                    int repeat, skipargs = 0;

                    repeat = atoi(argv[0]);
                    if (argc > 1 && repeat) {
                        skipargs = 1;
                    } else {
                        repeat = 1;
                    }

                    if (cliSendCommand(argc-skipargs,argv+skipargs,repeat)
                        != REDIS_OK)
                    {
                        cliConnect(1);

                        /* If we still cannot send the command print error.
                         * We'll try to reconnect the next time. */
                        if (cliSendCommand(argc-skipargs,argv+skipargs,repeat)
                            != REDIS_OK)
                            cliPrintContextError();
                    }
                    elapsed = mstime()-start_time;
                    if (elapsed >= 500) {
                        printf("(%.2fs)\n",(double)elapsed/1000);
                    }
                }
            }
            /* Free the argument vector */
            while(argc--) sdsfree(argv[argc]);
            zfree(argv);
        }
        /* linenoise() returns malloc-ed lines like readline() */
        free(line);
    }
    exit(0);
}

static int noninteractive(int argc, char **argv) {
    int retval = 0;
    if (config.stdinarg) {
        argv = zrealloc(argv, (argc+1)*sizeof(char*));
        argv[argc] = readArgFromStdin();
        retval = cliSendCommand(argc+1, argv, config.repeat);
    } else {
        /* stdin is probably a tty, can be tested with S_ISCHR(s.st_mode) */
        retval = cliSendCommand(argc, argv, config.repeat);
    }
    return retval;
}

static void latencyMode(void) {
    redisReply *reply;
    long long start, latency, min, max, tot, count = 0;
    double avg;

    if (!context) exit(1);
    while(1) {
        start = mstime();
        reply = redisCommand(context,"PING");
        if (reply == NULL) {
            fprintf(stderr,"\nI/O error\n");
            exit(1);
        }
        latency = mstime()-start;
        freeReplyObject(reply);
        count++;
        if (count == 1) {
            min = max = tot = latency;
            avg = (double) latency;
        } else {
            if (latency < min) min = latency;
            if (latency > max) max = latency;
            tot += latency;
            avg = (double) tot/count;
        }
        printf("\x1b[0G\x1b[2Kmin: %lld, max: %lld, avg: %.2f (%lld samples)",
            min, max, avg, count);
        fflush(stdout);
        usleep(10000);
    }
}

static void slaveMode(void) {
    /* To start we need to send the SYNC command and return the payload.
     * The hiredis client lib does not understand this part of the protocol
     * and we don't want to mess with its buffers, so everything is performed
     * using direct low-level I/O. */
    int fd = context->fd;
    char buf[1024], *p;
    ssize_t nread;
    unsigned long long payload;

    /* Send the SYNC command. */
    if (write(fd,"SYNC\r\n",6) != 6) {
        fprintf(stderr,"Error writing to master\n");
        exit(1);
    }

    /* Read $<payload>\r\n, making sure to read just up to "\n" */
    p = buf;
    while(1) {
        nread = read(fd,p,1);
        if (nread <= 0) {
            fprintf(stderr,"Error reading bulk length while SYNCing\n");
            exit(1);
        }
        if (*p == '\n') break;
        p++;
    }
    *p = '\0';
    payload = strtoull(buf+1,NULL,10);
    fprintf(stderr,"SYNC with master, discarding %lld bytes of bulk tranfer...\n",
            payload);

    /* Discard the payload. */
    while(payload) {
        nread = read(fd,buf,(payload > sizeof(buf)) ? sizeof(buf) : payload);
        if (nread <= 0) {
            fprintf(stderr,"Error reading RDB payload while SYNCing\n");
            exit(1);
        }
        payload -= nread;
    }
    fprintf(stderr,"SYNC done. Logging commands from master.\n");

    /* Now we can use the hiredis to read the incoming protocol. */
    config.output = OUTPUT_CSV;
    while (cliReadReply(0) == REDIS_OK);
}

#define TYPE_STRING 0
#define TYPE_LIST   1
#define TYPE_SET    2
#define TYPE_HASH   3
#define TYPE_ZSET   4

static void findBigKeys(void) {
    unsigned long long biggest[5] = {0,0,0,0,0};
    unsigned long long samples = 0;
    redisReply *reply1, *reply2, *reply3;
    char *sizecmd, *typename[] = {"string","list","set","hash","zset"};
    int type;

    printf("\n# Press ctrl+c when you have had enough of it... :)\n");
    printf("# You can use -i 0.1 to sleep 0.1 sec every 100 sampled keys\n");
    printf("# in order to reduce server load (usually not needed).\n\n");
    while(1) {
        /* Sample with RANDOMKEY */
        reply1 = redisCommand(context,"RANDOMKEY");
        if (reply1 == NULL) {
            fprintf(stderr,"\nI/O error\n");
            exit(1);
        } else if (reply1->type == REDIS_REPLY_ERROR) {
            fprintf(stderr, "RANDOMKEY error: %s\n",
                reply1->str);
            exit(1);
        }
        /* Get the key type */
        reply2 = redisCommand(context,"TYPE %s",reply1->str);
        assert(reply2 && reply2->type == REDIS_REPLY_STATUS);
        samples++;

        /* Get the key "size" */
        if (!strcmp(reply2->str,"string")) {
            sizecmd = "STRLEN";
            type = TYPE_STRING;
        } else if (!strcmp(reply2->str,"list")) {
            sizecmd = "LLEN";
            type = TYPE_LIST;
        } else if (!strcmp(reply2->str,"set")) {
            sizecmd = "SCARD";
            type = TYPE_SET;
        } else if (!strcmp(reply2->str,"hash")) {
            sizecmd = "HLEN";
            type = TYPE_HASH;
        } else if (!strcmp(reply2->str,"zset")) {
            sizecmd = "ZCARD";
            type = TYPE_ZSET;
        } else if (!strcmp(reply2->str,"none")) {
            freeReplyObject(reply1);
            freeReplyObject(reply2);
            freeReplyObject(reply3);
            continue;
        } else {
            fprintf(stderr, "Unknown key type '%s' for key '%s'\n",
                reply2->str, reply1->str);
            exit(1);
        }

        reply3 = redisCommand(context,"%s %s", sizecmd, reply1->str);
        if (reply3 && reply3->type == REDIS_REPLY_INTEGER) {
            if (biggest[type] < (unsigned)reply3->integer) {
                printf("[%6s] %s | biggest so far with size %llu\n",
                    typename[type], reply1->str,
                    (unsigned long long) reply3->integer);
                biggest[type] = reply3->integer;
            }
        }

        if ((samples % 1000000) == 0)
            printf("(%llu keys sampled)\n", samples);

        if ((samples % 100) == 0 && config.interval)
            usleep(config.interval);

        freeReplyObject(reply1);
        freeReplyObject(reply2);
        if (reply3) freeReplyObject(reply3);
    }
}

int main(int argc, char **argv) {
    int firstarg;

    config.hostip = sdsnew("127.0.0.1");
    config.hostport = 6379;
    config.hostsocket = NULL;
    config.repeat = 1;
    config.interval = 0;
    config.dbnum = 0;
    config.interactive = 0;
    config.shutdown = 0;
    config.monitor_mode = 0;
    config.pubsub_mode = 0;
    config.latency_mode = 0;
    config.slave_mode = 0;
    config.bigkeys = 0;
    config.stdinarg = 0;
    config.auth = NULL;
    if (!isatty(fileno(stdout)) && (getenv("FAKETTY") == NULL))
        config.output = OUTPUT_RAW;
    else
        config.output = OUTPUT_STANDARD;
    config.mb_delim = sdsnew("\n");
    cliInitHelp();

#ifdef _WIN32
    _fmode = _O_BINARY;
    _setmode(_fileno(stdin), _O_BINARY);
    _setmode(_fileno(stdout), _O_BINARY);
    _setmode(_fileno(stderr), _O_BINARY);

    if (!w32initWinSock()) {
      printf("Winsock init error %d", WSAGetLastError());
      exit(1);
    };

    atexit((void(*)(void)) WSACleanup);
#endif
    firstarg = parseOptions(argc,argv);
    argc -= firstarg;
    argv += firstarg;

    /* Start in latency mode if appropriate */
    if (config.latency_mode) {
        cliConnect(0);
        latencyMode();
    }

    /* Start in slave mode if appropriate */
    if (config.slave_mode) {
        cliConnect(0);
        slaveMode();
    }

    /* Find big keys */
    if (config.bigkeys) {
        cliConnect(0);
        findBigKeys();
    }

    /* Start interactive mode when no command is provided */
    if (argc == 0) {
        /* Note that in repl mode we don't abort on connection error.
         * A new attempt will be performed for every command send. */
        cliConnect(0);
        repl();
    }

    /* Otherwise, we have some arguments to execute */
    if (cliConnect(0) != REDIS_OK) exit(1);
    return noninteractive(argc,convertToSds(argc,argv));
}<|MERGE_RESOLUTION|>--- conflicted
+++ resolved
@@ -55,6 +55,7 @@
 #include "win32fixes.h"
 #define strcasecmp _stricmp
 #define strncasecmp _strnicmp
+#define strtoull _strtoui64
 #endif
 
 #include "hiredis.h"
@@ -621,19 +622,10 @@
         } else if (!strcmp(argv[i],"-s") && !lastarg) {
             config.hostsocket = argv[++i];
         } else if (!strcmp(argv[i],"-r") && !lastarg) {
-<<<<<<< HEAD
-            config.repeat = (long)strtoll(argv[i+1],NULL,10);
-            i++;
-        } else if (!strcmp(argv[i],"-i") && !lastarg) {
-            double seconds = atof(argv[i+1]);
-            config.interval = (long)(seconds*1000000);
-            i++;
-=======
-            config.repeat = strtoll(argv[++i],NULL,10);
+            config.repeat = (long)strtoll(argv[++i],NULL,10);
         } else if (!strcmp(argv[i],"-i") && !lastarg) {
             double seconds = atof(argv[++i]);
-            config.interval = seconds*1000000;
->>>>>>> f743cacc
+            config.interval = (long)(seconds*1000000);
         } else if (!strcmp(argv[i],"-n") && !lastarg) {
             config.dbnum = atoi(argv[++i]);
         } else if (!strcmp(argv[i],"-a") && !lastarg) {
@@ -896,7 +888,11 @@
 
     /* Discard the payload. */
     while(payload) {
+#ifdef _WIN32
+        nread = read(fd,buf,(payload > sizeof(buf)) ? sizeof(buf) : (unsigned int)payload);
+#else
         nread = read(fd,buf,(payload > sizeof(buf)) ? sizeof(buf) : payload);
+#endif
         if (nread <= 0) {
             fprintf(stderr,"Error reading RDB payload while SYNCing\n");
             exit(1);
