/*
 * Copyright (c) 2009-2012, Salvatore Sanfilippo <antirez at gmail dot com>
 * All rights reserved.
 *
 * Redistribution and use in source and binary forms, with or without
 * modification, are permitted provided that the following conditions are met:
 *
 *   * Redistributions of source code must retain the above copyright notice,
 *     this list of conditions and the following disclaimer.
 *   * Redistributions in binary form must reproduce the above copyright
 *     notice, this list of conditions and the following disclaimer in the
 *     documentation and/or other materials provided with the distribution.
 *   * Neither the name of Redis nor the names of its contributors may be used
 *     to endorse or promote products derived from this software without
 *     specific prior written permission.
 *
 * THIS SOFTWARE IS PROVIDED BY THE COPYRIGHT HOLDERS AND CONTRIBUTORS "AS IS"
 * AND ANY EXPRESS OR IMPLIED WARRANTIES, INCLUDING, BUT NOT LIMITED TO, THE
 * IMPLIED WARRANTIES OF MERCHANTABILITY AND FITNESS FOR A PARTICULAR PURPOSE
 * ARE DISCLAIMED. IN NO EVENT SHALL THE COPYRIGHT OWNER OR CONTRIBUTORS BE
 * LIABLE FOR ANY DIRECT, INDIRECT, INCIDENTAL, SPECIAL, EXEMPLARY, OR
 * CONSEQUENTIAL DAMAGES (INCLUDING, BUT NOT LIMITED TO, PROCUREMENT OF
 * SUBSTITUTE GOODS OR SERVICES; LOSS OF USE, DATA, OR PROFITS; OR BUSINESS
 * INTERRUPTION) HOWEVER CAUSED AND ON ANY THEORY OF LIABILITY, WHETHER IN
 * CONTRACT, STRICT LIABILITY, OR TORT (INCLUDING NEGLIGENCE OR OTHERWISE)
 * ARISING IN ANY WAY OUT OF THE USE OF THIS SOFTWARE, EVEN IF ADVISED OF THE
 * POSSIBILITY OF SUCH DAMAGE.
 */

#include "redis.h"
#include "slowlog.h"
#include "bio.h"

#include <time.h>
#include <signal.h>
#ifdef _WIN32
#include <locale.h>
#define LOG_LOCAL0 0
#else
#include <sys/wait.h>
#include <arpa/inet.h>
#include <sys/resource.h>
#include <sys/uio.h>
#include <sys/time.h>
#include <sys/utsname.h>
#endif
#include <errno.h>
#include <assert.h>
#include <ctype.h>
#include <stdarg.h>
#include <sys/stat.h>
#include <fcntl.h>
#include <limits.h>
#include <float.h>
#include <math.h>
<<<<<<< HEAD
#include <sys/resource.h>
#include <sys/utsname.h>
#include <locale.h>
=======
>>>>>>> ce6c1f08

/* Our shared "common" objects */

struct sharedObjectsStruct shared;

/* Global vars that are actually used as constants. The following double
 * values are used for double on-disk serialization, and are initialized
 * at runtime to avoid strange compiler optimizations. */

double R_Zero, R_PosInf, R_NegInf, R_Nan;

/*================================= Globals ================================= */

/* Global vars */
struct redisServer server; /* server global state */
struct redisCommand *commandTable;

/* Our command table.
 *
 * Every entry is composed of the following fields:
 *
 * name: a string representing the command name.
 * function: pointer to the C function implementing the command.
 * arity: number of arguments, it is possible to use -N to say >= N
 * sflags: command flags as string. See below for a table of flags.
 * flags: flags as bitmask. Computed by Redis using the 'sflags' field.
 * get_keys_proc: an optional function to get key arguments from a command.
 *                This is only used when the following three fields are not
 *                enough to specify what arguments are keys.
 * first_key_index: first argument that is a key
 * last_key_index: last argument that is a key
 * key_step: step to get all the keys from first to last argument. For instance
 *           in MSET the step is two since arguments are key,val,key,val,...
 * microseconds: microseconds of total execution time for this command.
 * calls: total number of calls of this command.
 *
 * The flags, microseconds and calls fields are computed by Redis and should
 * always be set to zero.
 *
 * Command flags are expressed using strings where every character represents
 * a flag. Later the populateCommandTable() function will take care of
 * populating the real 'flags' field using this characters.
 *
 * This is the meaning of the flags:
 *
 * w: write command (may modify the key space).
 * r: read command  (will never modify the key space).
 * m: may increase memory usage once called. Don't allow if out of memory.
 * a: admin command, like SAVE or SHUTDOWN.
 * p: Pub/Sub related command.
 * f: force replication of this command, regardless of server.dirty.
 * s: command not allowed in scripts.
 * R: random command. Command is not deterministic, that is, the same command
 *    with the same arguments, with the same key space, may have different
 *    results. For instance SPOP and RANDOMKEY are two random commands.
 * S: Sort command output array if called from script, so that the output
 *    is deterministic.
 * l: Allow command while loading the database.
 * t: Allow command while a slave has stale data but is not allowed to
 *    server this data. Normally no command is accepted in this condition
 *    but just a few.
 * M: Do not automatically propagate the command on MONITOR.
 */
struct redisCommand redisCommandTable[] = {
    {"get",getCommand,2,"r",0,NULL,1,1,1,0,0},
    {"set",setCommand,-3,"wm",0,noPreloadGetKeys,1,1,1,0,0},
    {"setnx",setnxCommand,3,"wm",0,noPreloadGetKeys,1,1,1,0,0},
    {"setex",setexCommand,4,"wm",0,noPreloadGetKeys,1,1,1,0,0},
    {"psetex",psetexCommand,4,"wm",0,noPreloadGetKeys,1,1,1,0,0},
    {"append",appendCommand,3,"wm",0,NULL,1,1,1,0,0},
    {"strlen",strlenCommand,2,"r",0,NULL,1,1,1,0,0},
    {"del",delCommand,-2,"w",0,noPreloadGetKeys,1,-1,1,0,0},
    {"exists",existsCommand,2,"r",0,NULL,1,1,1,0,0},
    {"setbit",setbitCommand,4,"wm",0,NULL,1,1,1,0,0},
    {"getbit",getbitCommand,3,"r",0,NULL,1,1,1,0,0},
    {"setrange",setrangeCommand,4,"wm",0,NULL,1,1,1,0,0},
    {"getrange",getrangeCommand,4,"r",0,NULL,1,1,1,0,0},
    {"substr",getrangeCommand,4,"r",0,NULL,1,1,1,0,0},
    {"incr",incrCommand,2,"wm",0,NULL,1,1,1,0,0},
    {"decr",decrCommand,2,"wm",0,NULL,1,1,1,0,0},
    {"mget",mgetCommand,-2,"r",0,NULL,1,-1,1,0,0},
    {"rpush",rpushCommand,-3,"wm",0,NULL,1,1,1,0,0},
    {"lpush",lpushCommand,-3,"wm",0,NULL,1,1,1,0,0},
    {"rpushx",rpushxCommand,3,"wm",0,NULL,1,1,1,0,0},
    {"lpushx",lpushxCommand,3,"wm",0,NULL,1,1,1,0,0},
    {"linsert",linsertCommand,5,"wm",0,NULL,1,1,1,0,0},
    {"rpop",rpopCommand,2,"w",0,NULL,1,1,1,0,0},
    {"lpop",lpopCommand,2,"w",0,NULL,1,1,1,0,0},
    {"brpop",brpopCommand,-3,"ws",0,NULL,1,1,1,0,0},
    {"brpoplpush",brpoplpushCommand,4,"wms",0,NULL,1,2,1,0,0},
    {"blpop",blpopCommand,-3,"ws",0,NULL,1,-2,1,0,0},
    {"llen",llenCommand,2,"r",0,NULL,1,1,1,0,0},
    {"lindex",lindexCommand,3,"r",0,NULL,1,1,1,0,0},
    {"lset",lsetCommand,4,"wm",0,NULL,1,1,1,0,0},
    {"lrange",lrangeCommand,4,"r",0,NULL,1,1,1,0,0},
    {"ltrim",ltrimCommand,4,"w",0,NULL,1,1,1,0,0},
    {"lrem",lremCommand,4,"w",0,NULL,1,1,1,0,0},
    {"rpoplpush",rpoplpushCommand,3,"wm",0,NULL,1,2,1,0,0},
    {"sadd",saddCommand,-3,"wm",0,NULL,1,1,1,0,0},
    {"srem",sremCommand,-3,"w",0,NULL,1,1,1,0,0},
    {"smove",smoveCommand,4,"w",0,NULL,1,2,1,0,0},
    {"sismember",sismemberCommand,3,"r",0,NULL,1,1,1,0,0},
    {"scard",scardCommand,2,"r",0,NULL,1,1,1,0,0},
    {"spop",spopCommand,2,"wRs",0,NULL,1,1,1,0,0},
    {"srandmember",srandmemberCommand,-2,"rR",0,NULL,1,1,1,0,0},
    {"sinter",sinterCommand,-2,"rS",0,NULL,1,-1,1,0,0},
    {"sinterstore",sinterstoreCommand,-3,"wm",0,NULL,1,-1,1,0,0},
    {"sunion",sunionCommand,-2,"rS",0,NULL,1,-1,1,0,0},
    {"sunionstore",sunionstoreCommand,-3,"wm",0,NULL,1,-1,1,0,0},
    {"sdiff",sdiffCommand,-2,"rS",0,NULL,1,-1,1,0,0},
    {"sdiffstore",sdiffstoreCommand,-3,"wm",0,NULL,1,-1,1,0,0},
    {"smembers",sinterCommand,2,"rS",0,NULL,1,1,1,0,0},
    {"sscan",sscanCommand,-3,"rR",0,NULL,1,1,1,0,0},
    {"zadd",zaddCommand,-4,"wm",0,NULL,1,1,1,0,0},
    {"zincrby",zincrbyCommand,4,"wm",0,NULL,1,1,1,0,0},
    {"zrem",zremCommand,-3,"w",0,NULL,1,1,1,0,0},
    {"zremrangebyscore",zremrangebyscoreCommand,4,"w",0,NULL,1,1,1,0,0},
    {"zremrangebyrank",zremrangebyrankCommand,4,"w",0,NULL,1,1,1,0,0},
    {"zunionstore",zunionstoreCommand,-4,"wm",0,zunionInterGetKeys,0,0,0,0,0},
    {"zinterstore",zinterstoreCommand,-4,"wm",0,zunionInterGetKeys,0,0,0,0,0},
    {"zrange",zrangeCommand,-4,"r",0,NULL,1,1,1,0,0},
    {"zrangebyscore",zrangebyscoreCommand,-4,"r",0,NULL,1,1,1,0,0},
    {"zrevrangebyscore",zrevrangebyscoreCommand,-4,"r",0,NULL,1,1,1,0,0},
    {"zcount",zcountCommand,4,"r",0,NULL,1,1,1,0,0},
    {"zrevrange",zrevrangeCommand,-4,"r",0,NULL,1,1,1,0,0},
    {"zcard",zcardCommand,2,"r",0,NULL,1,1,1,0,0},
    {"zscore",zscoreCommand,3,"r",0,NULL,1,1,1,0,0},
    {"zrank",zrankCommand,3,"r",0,NULL,1,1,1,0,0},
    {"zrevrank",zrevrankCommand,3,"r",0,NULL,1,1,1,0,0},
    {"zscan",zscanCommand,-3,"rR",0,NULL,1,1,1,0,0},
    {"hset",hsetCommand,4,"wm",0,NULL,1,1,1,0,0},
    {"hsetnx",hsetnxCommand,4,"wm",0,NULL,1,1,1,0,0},
    {"hget",hgetCommand,3,"r",0,NULL,1,1,1,0,0},
    {"hmset",hmsetCommand,-4,"wm",0,NULL,1,1,1,0,0},
    {"hmget",hmgetCommand,-3,"r",0,NULL,1,1,1,0,0},
    {"hincrby",hincrbyCommand,4,"wm",0,NULL,1,1,1,0,0},
    {"hincrbyfloat",hincrbyfloatCommand,4,"wm",0,NULL,1,1,1,0,0},
    {"hdel",hdelCommand,-3,"w",0,NULL,1,1,1,0,0},
    {"hlen",hlenCommand,2,"r",0,NULL,1,1,1,0,0},
    {"hkeys",hkeysCommand,2,"rS",0,NULL,1,1,1,0,0},
    {"hvals",hvalsCommand,2,"rS",0,NULL,1,1,1,0,0},
    {"hgetall",hgetallCommand,2,"r",0,NULL,1,1,1,0,0},
    {"hexists",hexistsCommand,3,"r",0,NULL,1,1,1,0,0},
    {"hscan",hscanCommand,-3,"rR",0,NULL,1,1,1,0,0},
    {"incrby",incrbyCommand,3,"wm",0,NULL,1,1,1,0,0},
    {"decrby",decrbyCommand,3,"wm",0,NULL,1,1,1,0,0},
    {"incrbyfloat",incrbyfloatCommand,3,"wm",0,NULL,1,1,1,0,0},
    {"getset",getsetCommand,3,"wm",0,NULL,1,1,1,0,0},
    {"mset",msetCommand,-3,"wm",0,NULL,1,-1,2,0,0},
    {"msetnx",msetnxCommand,-3,"wm",0,NULL,1,-1,2,0,0},
    {"randomkey",randomkeyCommand,1,"rR",0,NULL,0,0,0,0,0},
    {"select",selectCommand,2,"rl",0,NULL,0,0,0,0,0},
    {"move",moveCommand,3,"w",0,NULL,1,1,1,0,0},
    {"rename",renameCommand,3,"w",0,renameGetKeys,1,2,1,0,0},
    {"renamenx",renamenxCommand,3,"w",0,renameGetKeys,1,2,1,0,0},
    {"expire",expireCommand,3,"w",0,NULL,1,1,1,0,0},
    {"expireat",expireatCommand,3,"w",0,NULL,1,1,1,0,0},
    {"pexpire",pexpireCommand,3,"w",0,NULL,1,1,1,0,0},
    {"pexpireat",pexpireatCommand,3,"w",0,NULL,1,1,1,0,0},
    {"keys",keysCommand,2,"rS",0,NULL,0,0,0,0,0},
    {"scan",scanCommand,-2,"rR",0,NULL,0,0,0,0,0},
    {"dbsize",dbsizeCommand,1,"r",0,NULL,0,0,0,0,0},
<<<<<<< HEAD
    {"auth",authCommand,2,"rslt",0,NULL,0,0,0,0,0},
    {"ping",pingCommand,1,"rt",0,NULL,0,0,0,0,0},
=======
    {"auth",authCommand,2,"rsl",0,NULL,0,0,0,0,0},
    {"ping",pingCommand,1,"r",0,NULL,0,0,0,0,0},
>>>>>>> ce6c1f08
    {"echo",echoCommand,2,"r",0,NULL,0,0,0,0,0},
    {"save",saveCommand,1,"ars",0,NULL,0,0,0,0,0},
    {"bgsave",bgsaveCommand,1,"ar",0,NULL,0,0,0,0,0},
    {"bgrewriteaof",bgrewriteaofCommand,1,"ar",0,NULL,0,0,0,0,0},
<<<<<<< HEAD
    {"shutdown",shutdownCommand,-1,"arl",0,NULL,0,0,0,0,0},
=======
    {"shutdown",shutdownCommand,-1,"ar",0,NULL,0,0,0,0,0},
>>>>>>> ce6c1f08
    {"lastsave",lastsaveCommand,1,"rR",0,NULL,0,0,0,0,0},
    {"type",typeCommand,2,"r",0,NULL,1,1,1,0,0},
    {"multi",multiCommand,1,"rs",0,NULL,0,0,0,0,0},
    {"exec",execCommand,1,"sM",0,NULL,0,0,0,0,0},
    {"discard",discardCommand,1,"rs",0,NULL,0,0,0,0,0},
    {"sync",syncCommand,1,"ars",0,NULL,0,0,0,0,0},
    {"psync",syncCommand,3,"ars",0,NULL,0,0,0,0,0},
    {"replconf",replconfCommand,-1,"arslt",0,NULL,0,0,0,0,0},
    {"flushdb",flushdbCommand,1,"w",0,NULL,0,0,0,0,0},
    {"flushall",flushallCommand,1,"w",0,NULL,0,0,0,0,0},
    {"sort",sortCommand,-2,"wm",0,NULL,1,1,1,0,0},
    {"info",infoCommand,-1,"rlt",0,NULL,0,0,0,0,0},
    {"monitor",monitorCommand,1,"ars",0,NULL,0,0,0,0,0},
    {"ttl",ttlCommand,2,"r",0,NULL,1,1,1,0,0},
    {"pttl",pttlCommand,2,"r",0,NULL,1,1,1,0,0},
    {"persist",persistCommand,2,"w",0,NULL,1,1,1,0,0},
    {"slaveof",slaveofCommand,3,"ast",0,NULL,0,0,0,0,0},
    {"debug",debugCommand,-2,"as",0,NULL,0,0,0,0,0},
    {"config",configCommand,-2,"ar",0,NULL,0,0,0,0,0},
    {"subscribe",subscribeCommand,-2,"rpslt",0,NULL,0,0,0,0,0},
    {"unsubscribe",unsubscribeCommand,-1,"rpslt",0,NULL,0,0,0,0,0},
    {"psubscribe",psubscribeCommand,-2,"rpslt",0,NULL,0,0,0,0,0},
    {"punsubscribe",punsubscribeCommand,-1,"rpslt",0,NULL,0,0,0,0,0},
<<<<<<< HEAD
    {"publish",publishCommand,3,"pltr",0,NULL,0,0,0,0,0},
    {"pubsub",pubsubCommand,-2,"pltrR",0,NULL,0,0,0,0,0},
=======
    {"publish",publishCommand,3,"pfltr",0,NULL,0,0,0,0,0},
>>>>>>> ce6c1f08
    {"watch",watchCommand,-2,"rs",0,noPreloadGetKeys,1,-1,1,0,0},
    {"unwatch",unwatchCommand,1,"rs",0,NULL,0,0,0,0,0},
    {"restore",restoreCommand,4,"awm",0,NULL,1,1,1,0,0},
    {"migrate",migrateCommand,6,"aw",0,NULL,0,0,0,0,0},
    {"dump",dumpCommand,2,"ar",0,NULL,1,1,1,0,0},
    {"object",objectCommand,-2,"r",0,NULL,2,2,2,0,0},
    {"client",clientCommand,-2,"ar",0,NULL,0,0,0,0,0},
    {"eval",evalCommand,-3,"s",0,zunionInterGetKeys,0,0,0,0,0},
    {"evalsha",evalShaCommand,-3,"s",0,zunionInterGetKeys,0,0,0,0,0},
    {"slowlog",slowlogCommand,-2,"r",0,NULL,0,0,0,0,0},
    {"script",scriptCommand,-2,"ras",0,NULL,0,0,0,0,0},
    {"time",timeCommand,1,"rR",0,NULL,0,0,0,0,0},
    {"bitop",bitopCommand,-4,"wm",0,NULL,2,-1,1,0,0},
    {"bitcount",bitcountCommand,-2,"r",0,NULL,1,1,1,0,0}
};

/*============================ Utility functions ============================ */

<<<<<<< HEAD
/* Low level logging. To use only for very big messages, otherwise
 * redisLog() is to prefer. */
void redisLogRaw(int level, const char *msg) {
    const int syslogLevelMap[] = { LOG_DEBUG, LOG_INFO, LOG_NOTICE, LOG_WARNING };
    const char *c = ".-*#";
    FILE *fp;
    char buf[64];
    int rawmode = (level & REDIS_LOG_RAW);
    int log_to_stdout = server.logfile[0] == '\0';

    level &= 0xff; /* clear flags */
    if (level < server.verbosity) return;

    fp = log_to_stdout ? stdout : fopen(server.logfile,"a");
    if (!fp) return;

    if (rawmode) {
        fprintf(fp,"%s",msg);
    } else {
        int off;
        struct timeval tv;

        gettimeofday(&tv,NULL);
        off = strftime(buf,sizeof(buf),"%d %b %H:%M:%S.",localtime(&tv.tv_sec));
        snprintf(buf+off,sizeof(buf)-off,"%03d",(int)tv.tv_usec/1000);
        fprintf(fp,"[%d] %s %c %s\n",(int)getpid(),buf,c[level],msg);
    }
    fflush(fp);

    if (!log_to_stdout) fclose(fp);
    if (server.syslog_enabled) syslog(syslogLevelMap[level], "%s", msg);
}

/* Like redisLogRaw() but with printf-alike support. This is the function that
 * is used across the code. The raw version is only used in order to dump
 * the INFO output on crash. */
void redisLog(int level, const char *fmt, ...) {
    va_list ap;
    char msg[REDIS_MAX_LOGMSG_LEN];

    if ((level&0xff) < server.verbosity) return;

    va_start(ap, fmt);
    vsnprintf(msg, sizeof(msg), fmt, ap);
    va_end(ap);

    redisLogRaw(level,msg);
}

=======
>>>>>>> ce6c1f08
/* Log a fixed message without printf-alike capabilities, in a way that is
 * safe to call from a signal handler.
 *
 * We actually use this only for signals that are not fatal from the point
 * of view of Redis. Signals that are going to kill the server anyway and
 * where we need printf-alike features are served by redisLog(). */
void redisLogFromHandler(int level, const char *msg) {
    int fd;
    int log_to_stdout = server.logfile[0] == '\0';
    char buf[64];

    if ((level&0xff) < server.verbosity || (log_to_stdout && server.daemonize))
        return;
    fd = log_to_stdout ? STDOUT_FILENO :
                         open(server.logfile, O_APPEND|O_CREAT|O_WRONLY, 0644);
    if (fd == -1) return;
    ll2string(buf,sizeof(buf),getpid());
    if (write(fd,"[",1) == -1) goto err;
    if (write(fd,buf,(unsigned int)strlen(buf)) == -1) goto err;
    if (write(fd," | signal handler] (",20) == -1) goto err;
    ll2string(buf,sizeof(buf),time(NULL));
    if (write(fd,buf,(unsigned int)strlen(buf)) == -1) goto err;
    if (write(fd,") ",2) == -1) goto err;
    if (write(fd,msg,(unsigned int)strlen(msg)) == -1) goto err;
    if (write(fd,"\n",1) == -1) goto err;
err:
    if (!log_to_stdout) close(fd);
}

/* Return the UNIX time in microseconds */
long long ustime(void) {
    struct timeval tv;
    long long ust;

    gettimeofday(&tv, NULL);
    ust = ((long long)tv.tv_sec)*1000000;
    ust += tv.tv_usec;
    return ust;
}

/* Return the UNIX time in milliseconds */
long long mstime(void) {
    return ustime()/1000;
}

/* After an RDB dump or AOF rewrite we exit from children using _exit() instead of
 * exit(), because the latter may interact with the same file objects used by
 * the parent process. However if we are testing the coverage normal exit() is
 * used in order to obtain the right coverage information. */
void exitFromChild(int retcode) {
#ifdef COVERAGE_TEST
    exit(retcode);
#else
    _exit(retcode);
#endif
}

/*====================== Hash table type implementation  ==================== */

<<<<<<< HEAD
/* This is a hash table type that uses the SDS dynamic strings library as
=======
/* This is an hash table type that uses the SDS dynamic strings library as
>>>>>>> ce6c1f08
 * keys and radis objects as values (objects can hold SDS strings,
 * lists, sets). */

void dictVanillaFree(void *privdata, void *val)
{
    DICT_NOTUSED(privdata);
    zfree(val);
}

void dictListDestructor(void *privdata, void *val)
{
    DICT_NOTUSED(privdata);
    listRelease((list*)val);
}

int dictSdsKeyCompare(void *privdata, const void *key1,
        const void *key2)
{
    int l1,l2;
    DICT_NOTUSED(privdata);

    l1 = (int)sdslen((sds)key1);
    l2 = (int)sdslen((sds)key2);
    if (l1 != l2) return 0;
    return memcmp(key1, key2, l1) == 0;
}

/* A case insensitive version used for the command lookup table and other
 * places where case insensitive non binary-safe comparison is needed. */
int dictSdsKeyCaseCompare(void *privdata, const void *key1,
        const void *key2)
{
    DICT_NOTUSED(privdata);

    return strcasecmp(key1, key2) == 0;
}

void dictRedisObjectDestructor(void *privdata, void *val)
{
    DICT_NOTUSED(privdata);

    if (val == NULL) return; /* Values of swapped out keys as set to NULL */
    decrRefCount(val);
}

void dictSdsDestructor(void *privdata, void *val)
{
    DICT_NOTUSED(privdata);

    sdsfree(val);
}

int dictObjKeyCompare(void *privdata, const void *key1,
        const void *key2)
{
    const robj *o1 = key1, *o2 = key2;
    return dictSdsKeyCompare(privdata,o1->ptr,o2->ptr);
}

unsigned int dictObjHash(const void *key) {
    const robj *o = key;
    return dictGenHashFunction(o->ptr, (int)sdslen((sds)o->ptr));
}

unsigned int dictSdsHash(const void *key) {
    return dictGenHashFunction((unsigned char*)key, (int)sdslen((char*)key));
}

unsigned int dictSdsCaseHash(const void *key) {
    return dictGenCaseHashFunction((unsigned char*)key, (int)sdslen((char*)key));
}

int dictEncObjKeyCompare(void *privdata, const void *key1,
        const void *key2)
{
    robj *o1 = (robj*) key1, *o2 = (robj*) key2;
    int cmp;

    if (o1->encoding == REDIS_ENCODING_INT &&
        o2->encoding == REDIS_ENCODING_INT)
            return o1->ptr == o2->ptr;

    o1 = getDecodedObject(o1);
    o2 = getDecodedObject(o2);
    cmp = dictSdsKeyCompare(privdata,o1->ptr,o2->ptr);
    decrRefCount(o1);
    decrRefCount(o2);
    return cmp;
}

unsigned int dictEncObjHash(const void *key) {
    robj *o = (robj*) key;

    if (o->encoding == REDIS_ENCODING_RAW) {
        return dictGenHashFunction(o->ptr, (int)sdslen((sds)o->ptr));
    } else {
        if (o->encoding == REDIS_ENCODING_INT) {
            char buf[32];
            int len;

            len = ll2string(buf,32,(long)o->ptr);
            return dictGenHashFunction((unsigned char*)buf, len);
        } else {
            unsigned int hash;

            o = getDecodedObject(o);
            hash = dictGenHashFunction(o->ptr, (int)sdslen((sds)o->ptr));
            decrRefCount(o);
            return hash;
        }
    }
}

/* Sets type hash table */
dictType setDictType = {
    dictEncObjHash,            /* hash function */
    NULL,                      /* key dup */
    NULL,                      /* val dup */
    dictEncObjKeyCompare,      /* key compare */
    dictRedisObjectDestructor, /* key destructor */
    NULL                       /* val destructor */
};

/* Sorted sets hash (note: a skiplist is used in addition to the hash table) */
dictType zsetDictType = {
    dictEncObjHash,            /* hash function */
    NULL,                      /* key dup */
    NULL,                      /* val dup */
    dictEncObjKeyCompare,      /* key compare */
    dictRedisObjectDestructor, /* key destructor */
    NULL                       /* val destructor */
};

/* Db->dict, keys are sds strings, vals are Redis objects. */
dictType dbDictType = {
    dictSdsHash,                /* hash function */
    NULL,                       /* key dup */
    NULL,                       /* val dup */
    dictSdsKeyCompare,          /* key compare */
    dictSdsDestructor,          /* key destructor */
    dictRedisObjectDestructor   /* val destructor */
};

/* server.lua_scripts sha (as sds string) -> scripts (as robj) cache. */
dictType shaScriptObjectDictType = {
    dictSdsCaseHash,            /* hash function */
    NULL,                       /* key dup */
    NULL,                       /* val dup */
    dictSdsKeyCaseCompare,      /* key compare */
    dictSdsDestructor,          /* key destructor */
    dictRedisObjectDestructor   /* val destructor */
};

/* Db->expires */
dictType keyptrDictType = {
    dictSdsHash,               /* hash function */
    NULL,                      /* key dup */
    NULL,                      /* val dup */
    dictSdsKeyCompare,         /* key compare */
    NULL,                      /* key destructor */
    NULL                       /* val destructor */
};

/* Command table. sds string -> command struct pointer. */
dictType commandTableDictType = {
    dictSdsCaseHash,           /* hash function */
    NULL,                      /* key dup */
    NULL,                      /* val dup */
    dictSdsKeyCaseCompare,     /* key compare */
    dictSdsDestructor,         /* key destructor */
    NULL                       /* val destructor */
};

/* Hash type hash table (note that small hashes are represented with ziplists) */
dictType hashDictType = {
    dictEncObjHash,             /* hash function */
    NULL,                       /* key dup */
    NULL,                       /* val dup */
    dictEncObjKeyCompare,       /* key compare */
    dictRedisObjectDestructor,  /* key destructor */
    dictRedisObjectDestructor   /* val destructor */
};

/* Keylist hash table type has unencoded redis objects as keys and
 * lists as values. It's used for blocking operations (BLPOP) and to
 * map swapped keys to a list of clients waiting for this keys to be loaded. */
dictType keylistDictType = {
    dictObjHash,                /* hash function */
    NULL,                       /* key dup */
    NULL,                       /* val dup */
    dictObjKeyCompare,          /* key compare */
    dictRedisObjectDestructor,  /* key destructor */
    dictListDestructor          /* val destructor */
};

/* Replication cached script dict (server.repl_scriptcache_dict).
 * Keys are sds SHA1 strings, while values are not used at all in the current
 * implementation. */
dictType replScriptCacheDictType = {
    dictSdsCaseHash,            /* hash function */
    NULL,                       /* key dup */
    NULL,                       /* val dup */
    dictSdsKeyCaseCompare,      /* key compare */
    dictSdsDestructor,          /* key destructor */
    NULL                        /* val destructor */
};

int htNeedsResize(dict *dict) {
    long long size, used;

    size = dictSlots(dict);
    used = dictSize(dict);
    return (size && used && size > DICT_HT_INITIAL_SIZE &&
            (used*100/size < REDIS_HT_MINFILL));
}

/* If the percentage of used slots in the HT reaches REDIS_HT_MINFILL
 * we resize the hash table to save memory */
void tryResizeHashTables(int dbid) {
    if (htNeedsResize(server.db[dbid].dict))
        dictResize(server.db[dbid].dict);
    if (htNeedsResize(server.db[dbid].expires))
        dictResize(server.db[dbid].expires);
}

/* Our hash table implementation performs rehashing incrementally while
 * we write/read from the hash table. Still if the server is idle, the hash
 * table will use two tables for a long time. So we try to use 1 millisecond
 * of CPU time at every call of this function to perform some rehahsing.
 *
 * The function returns 1 if some rehashing was performed, otherwise 0
 * is returned. */
int incrementallyRehash(int dbid) {
    /* Keys dictionary */
    if (dictIsRehashing(server.db[dbid].dict)) {
        dictRehashMilliseconds(server.db[dbid].dict,1);
        return 1; /* already used our millisecond for this loop... */
    }
    /* Expires */
    if (dictIsRehashing(server.db[dbid].expires)) {
        dictRehashMilliseconds(server.db[dbid].expires,1);
        return 1; /* already used our millisecond for this loop... */
    }
    return 0;
}

/* This function is called once a background process of some kind terminates,
 * as we want to avoid resizing the hash tables when there is a child in order
 * to play well with copy-on-write (otherwise when a resize happens lots of
 * memory pages are copied). The goal of this function is to update the ability
 * for dict.c to resize the hash tables accordingly to the fact we have o not
 * running childs. */
void updateDictResizePolicy(void) {
    if (server.rdb_child_pid == -1 && server.aof_child_pid == -1)
        dictEnableResize();
    else
        dictDisableResize();
}

/* ======================= Cron: called every 100 ms ======================== */

/* Helper function for the activeExpireCycle() function.
 * This function will try to expire the key that is stored in the hash table
 * entry 'de' of the 'expires' hash table of a Redis database.
 *
 * If the key is found to be expired, it is removed from the database and
 * 1 is returned. Otherwise no operation is performed and 0 is returned.
 *
 * When a key is expired, server.stat_expiredkeys is incremented.
 *
 * The parameter 'now' is the current time in milliseconds as is passed
 * to the function to avoid too many gettimeofday() syscalls. */
int activeExpireCycleTryExpire(redisDb *db, struct dictEntry *de, long long now) {
    long long t = dictGetSignedIntegerVal(de);
    if (now > t) {
        sds key = dictGetKey(de);
        robj *keyobj = createStringObject(key,sdslen(key));

        propagateExpire(db,keyobj);
        dbDelete(db,keyobj);
        notifyKeyspaceEvent(REDIS_NOTIFY_EXPIRED,
            "expired",keyobj,db->id);
        decrRefCount(keyobj);
        server.stat_expiredkeys++;
        return 1;
    } else {
        return 0;
    }
}

/* Try to expire a few timed out keys. The algorithm used is adaptive and
 * will use few CPU cycles if there are few expiring keys, otherwise
 * it will get more aggressive to avoid that too much memory is used by
 * keys that can be removed from the keyspace.
 *
 * No more than REDIS_DBCRON_DBS_PER_CALL databases are tested at every
<<<<<<< HEAD
 * iteration.
 *
 * This kind of call is used when Redis detects that timelimit_exit is
 * true, so there is more work to do, and we do it more incrementally from
 * the beforeSleep() function of the event loop.
 *
 * Expire cycle type:
 *
 * If type is ACTIVE_EXPIRE_CYCLE_FAST the function will try to run a
 * "fast" expire cycle that takes no longer than EXPIRE_FAST_CYCLE_DURATION
 * microseconds, and is not repeated again before the same amount of time.
 *
 * If type is ACTIVE_EXPIRE_CYCLE_SLOW, that normal expire cycle is
 * executed, where the time limit is a percentage of the REDIS_HZ period
 * as specified by the REDIS_EXPIRELOOKUPS_TIME_PERC define. */

void activeExpireCycle(int type) {
=======
 * iteration. */
void activeExpireCycle(void) {
>>>>>>> ce6c1f08
    /* This function has some global state in order to continue the work
     * incrementally across calls. */
    static unsigned int current_db = 0; /* Last DB tested. */
    static int timelimit_exit = 0;      /* Time limit hit in previous call? */
<<<<<<< HEAD
    static long long last_fast_cycle = 0; /* When last fast cycle ran. */
=======
>>>>>>> ce6c1f08

    unsigned int j, iteration = 0;
    unsigned int dbs_per_call = REDIS_DBCRON_DBS_PER_CALL;
    long long start = ustime(), timelimit;

<<<<<<< HEAD
    if (type == ACTIVE_EXPIRE_CYCLE_FAST) {
        /* Don't start a fast cycle if the previous cycle did not exited
         * for time limt. Also don't repeat a fast cycle for the same period
         * as the fast cycle total duration itself. */
        if (!timelimit_exit) return;
        if (start < last_fast_cycle + ACTIVE_EXPIRE_CYCLE_FAST_DURATION*2) return;
        last_fast_cycle = start;
    }

=======
>>>>>>> ce6c1f08
    /* We usually should test REDIS_DBCRON_DBS_PER_CALL per iteration, with
     * two exceptions:
     *
     * 1) Don't test more DBs than we have.
     * 2) If last time we hit the time limit, we want to scan all DBs
     * in this iteration, as there is work to do in some DB and we don't want
     * expired keys to use memory for too much time. */
<<<<<<< HEAD
    if (dbs_per_call > server.dbnum || timelimit_exit)
        dbs_per_call = server.dbnum;

    /* We can use at max ACTIVE_EXPIRE_CYCLE_SLOW_TIME_PERC percentage of CPU time
     * per iteration. Since this function gets called with a frequency of
     * server.hz times per second, the following is the max amount of
     * microseconds we can spend in this function. */
    timelimit = 1000000*ACTIVE_EXPIRE_CYCLE_SLOW_TIME_PERC/server.hz/100;
    timelimit_exit = 0;
    if (timelimit <= 0) timelimit = 1;

    if (type == ACTIVE_EXPIRE_CYCLE_FAST)
        timelimit = ACTIVE_EXPIRE_CYCLE_FAST_DURATION; /* in microseconds. */

=======
    if (dbs_per_call > (unsigned)server.dbnum || timelimit_exit)
        dbs_per_call = (unsigned)server.dbnum;

    /* We can use at max REDIS_EXPIRELOOKUPS_TIME_PERC percentage of CPU time
     * per iteration. Since this function gets called with a frequency of
     * server.hz times per second, the following is the max amount of
     * microseconds we can spend in this function. */
    timelimit = 1000000*REDIS_EXPIRELOOKUPS_TIME_PERC/server.hz/100;
    timelimit_exit = 0;
    if (timelimit <= 0) timelimit = 1;

>>>>>>> ce6c1f08
    for (j = 0; j < dbs_per_call; j++) {
        int expired;
        redisDb *db = server.db+(current_db % server.dbnum);

        /* Increment the DB now so we are sure if we run out of time
         * in the current DB we'll restart from the next. This allows to
         * distribute the time evenly across DBs. */
        current_db++;

        /* Continue to expire if at the end of the cycle more than 25%
         * of the keys were expired. */
        do {
            unsigned long num, slots;
<<<<<<< HEAD
            long long now, ttl_sum;
            int ttl_samples;

            /* If there is nothing to expire try next DB ASAP. */
            if ((num = dictSize(db->expires)) == 0) {
                db->avg_ttl = 0;
                break;
            }
            slots = dictSlots(db->expires);
=======
            long long now;

            /* If there is nothing to expire try next DB ASAP. */
            if((num = (unsigned long)dictSize(db->expires)) == 0) break;
            slots = (unsigned long)dictSlots(db->expires);
>>>>>>> ce6c1f08
            now = mstime();

            /* When there are less than 1% filled slots getting random
             * keys is expensive, so stop here waiting for better times...
             * The dictionary will be resized asap. */
            if (num && slots > DICT_HT_INITIAL_SIZE &&
                (num*100/slots < 1)) break;

            /* The main collection cycle. Sample random keys among keys
             * with an expire set, checking for expired ones. */
            expired = 0;
            ttl_sum = 0;
            ttl_samples = 0;

            if (num > ACTIVE_EXPIRE_CYCLE_LOOKUPS_PER_LOOP)
                num = ACTIVE_EXPIRE_CYCLE_LOOKUPS_PER_LOOP;

            while (num--) {
                dictEntry *de;
                long long ttl;

                if ((de = dictGetRandomKey(db->expires)) == NULL) break;
                ttl = dictGetSignedIntegerVal(de)-now;
                if (activeExpireCycleTryExpire(db,de,now)) expired++;
                if (ttl < 0) ttl = 0;
                ttl_sum += ttl;
                ttl_samples++;
            }

            /* Update the average TTL stats for this database. */
            if (ttl_samples) {
                long long avg_ttl = ttl_sum/ttl_samples;

                if (db->avg_ttl == 0) db->avg_ttl = avg_ttl;
                /* Smooth the value averaging with the previous one. */
                db->avg_ttl = (db->avg_ttl+avg_ttl)/2;
            }

            /* We can't block forever here even if there are many keys to
             * expire. So after a given amount of milliseconds return to the
             * caller waiting for the other active expire cycle. */
            iteration++;
            if ((iteration & 0xf) == 0 && /* check once every 16 iterations. */
                (ustime()-start) > timelimit)
            {
                timelimit_exit = 1;
<<<<<<< HEAD
            }
            if (timelimit_exit) return;
            /* We don't repeat the cycle if there are less than 25% of keys
             * found expired in the current DB. */
        } while (expired > ACTIVE_EXPIRE_CYCLE_LOOKUPS_PER_LOOP/4);
=======
                return;
            }
        } while (expired > REDIS_EXPIRELOOKUPS_PER_CRON/4);
>>>>>>> ce6c1f08
    }
}

void updateLRUClock(void) {
    server.lruclock = (server.unixtime/REDIS_LRU_CLOCK_RESOLUTION) &
                                                REDIS_LRU_CLOCK_MAX;
}


/* Add a sample to the operations per second array of samples. */
void trackOperationsPerSecond(void) {
    long long t = mstime() - server.ops_sec_last_sample_time;
    long long ops = server.stat_numcommands - server.ops_sec_last_sample_ops;
    long long ops_sec;

    ops_sec = t > 0 ? (ops*1000/t) : 0;

    server.ops_sec_samples[server.ops_sec_idx] = ops_sec;
    server.ops_sec_idx = (server.ops_sec_idx+1) % REDIS_OPS_SEC_SAMPLES;
    server.ops_sec_last_sample_time = mstime();
    server.ops_sec_last_sample_ops = server.stat_numcommands;
}

/* Return the mean of all the samples. */
long long getOperationsPerSecond(void) {
    int j;
    long long sum = 0;

    for (j = 0; j < REDIS_OPS_SEC_SAMPLES; j++)
        sum += server.ops_sec_samples[j];
    return sum / REDIS_OPS_SEC_SAMPLES;
}

/* Check for timeouts. Returns non-zero if the client was terminated */
int clientsCronHandleTimeout(redisClient *c) {
    time_t now = server.unixtime;

    if (server.maxidletime &&
        !(c->flags & REDIS_SLAVE) &&    /* no timeout for slaves */
        !(c->flags & REDIS_MASTER) &&   /* no timeout for masters */
        !(c->flags & REDIS_BLOCKED) &&  /* no timeout for BLPOP */
        dictSize(c->pubsub_channels) == 0 && /* no timeout for pubsub */
        listLength(c->pubsub_patterns) == 0 &&
        (now - c->lastinteraction > server.maxidletime))
    {
        redisLog(REDIS_VERBOSE,"Closing idle client");
        freeClient(c);
        return 1;
    } else if (c->flags & REDIS_BLOCKED) {
        if (c->bpop.timeout != 0 && c->bpop.timeout < now) {
            addReply(c,shared.nullmultibulk);
            unblockClientWaitingData(c);
        }
    }
    return 0;
}

/* The client query buffer is an sds.c string that can end with a lot of
 * free space not used, this function reclaims space if needed.
 *
 * The function always returns 0 as it never terminates the client. */
int clientsCronResizeQueryBuffer(redisClient *c) {
    size_t querybuf_size = sdsAllocSize(c->querybuf);
    time_t idletime = server.unixtime - c->lastinteraction;

    /* There are two conditions to resize the query buffer:
     * 1) Query buffer is > BIG_ARG and too big for latest peak.
     * 2) Client is inactive and the buffer is bigger than 1k. */
    if (((querybuf_size > REDIS_MBULK_BIG_ARG) &&
         (querybuf_size/(c->querybuf_peak+1)) > 2) ||
         (querybuf_size > 1024 && idletime > 2))
    {
        /* Only resize the query buffer if it is actually wasting space. */
        if (sdsavail(c->querybuf) > 1024) {
            c->querybuf = sdsRemoveFreeSpace(c->querybuf);
        }
    }
    /* Reset the peak again to capture the peak memory usage in the next
     * cycle. */
    c->querybuf_peak = 0;
    return 0;
}

void clientsCron(void) {
    /* Make sure to process at least 1/(server.hz*10) of clients per call.
     * Since this function is called server.hz times per second we are sure that
     * in the worst case we process all the clients in 10 seconds.
     * In normal conditions (a reasonable number of clients) we process
     * all the clients in a shorter time. */
    int numclients = listLength(server.clients);
    int iterations = numclients/(server.hz*10);

    if (iterations < 50)
        iterations = (numclients < 50) ? numclients : 50;
    while(listLength(server.clients) && iterations--) {
        redisClient *c;
        listNode *head;

        /* Rotate the list, take the current head, process.
         * This way if the client must be removed from the list it's the
         * first element and we don't incur into O(N) computation. */
        listRotate(server.clients);
        head = listFirst(server.clients);
        c = listNodeValue(head);
        /* The following functions do different service checks on the client.
         * The protocol is that they return non-zero if the client was
         * terminated. */
        if (clientsCronHandleTimeout(c)) continue;
        if (clientsCronResizeQueryBuffer(c)) continue;
    }
}

/* This function handles 'background' operations we are required to do
 * incrementally in Redis databases, such as active key expiring, resizing,
 * rehashing. */
void databasesCron(void) {
    /* Expire keys by random sampling. Not required for slaves
     * as master will synthesize DELs for us. */
    if (server.active_expire_enabled && server.masterhost == NULL)
<<<<<<< HEAD
        activeExpireCycle(ACTIVE_EXPIRE_CYCLE_SLOW);
=======
        activeExpireCycle();
>>>>>>> ce6c1f08

    /* Perform hash tables rehashing if needed, but only if there are no
     * other processes saving the DB on disk. Otherwise rehashing is bad
     * as will cause a lot of copy-on-write of memory pages. */
    if (server.rdb_child_pid == -1 && server.aof_child_pid == -1) {
        /* We use global counters so if we stop the computation at a given
         * DB we'll be able to start from the successive in the next
         * cron loop iteration. */
        static unsigned int resize_db = 0;
        static unsigned int rehash_db = 0;
        unsigned int dbs_per_call = REDIS_DBCRON_DBS_PER_CALL;
        unsigned int j;

        /* Don't test more DBs than we have. */
<<<<<<< HEAD
        if (dbs_per_call > server.dbnum) dbs_per_call = server.dbnum;
=======
        if (dbs_per_call > (unsigned)server.dbnum) dbs_per_call = server.dbnum;
>>>>>>> ce6c1f08

        /* Resize */
        for (j = 0; j < dbs_per_call; j++) {
            tryResizeHashTables(resize_db % server.dbnum);
            resize_db++;
        }

        /* Rehash */
        if (server.activerehashing) {
            for (j = 0; j < dbs_per_call; j++) {
                int work_done = incrementallyRehash(rehash_db % server.dbnum);
                rehash_db++;
                if (work_done) {
                    /* If the function did some work, stop here, we'll do
                     * more at the next cron loop. */
                    break;
                }
            }
        }
    }
}

/* This is our timer interrupt, called server.hz times per second.
 * Here is where we do a number of things that need to be done asynchronously.
 * For instance:
 *
 * - Active expired keys collection (it is also performed in a lazy way on
 *   lookup).
 * - Software watchdog.
 * - Update some statistic.
 * - Incremental rehashing of the DBs hash tables.
 * - Triggering BGSAVE / AOF rewrite, and handling of terminated children.
 * - Clients timeout of different kinds.
 * - Replication reconnection.
 * - Many more...
 *
 * Everything directly called here will be called server.hz times per second,
 * so in order to throttle execution of things we want to do less frequently
 * a macro is used: run_with_period(milliseconds) { .... }
 */

int serverCron(struct aeEventLoop *eventLoop, long long id, void *clientData) {
    int j;
    REDIS_NOTUSED(eventLoop);
    REDIS_NOTUSED(id);
    REDIS_NOTUSED(clientData);

    /* Software watchdog: deliver the SIGALRM that will reach the signal
     * handler if we don't return here fast enough. */
    if (server.watchdog_period) watchdogScheduleSignal(server.watchdog_period);

    /* We take a cached value of the unix time in the global state because
     * with virtual memory and aging there is to store the current time
     * in objects at every object access, and accuracy is not needed.
     * To access a global var is faster than calling time(NULL) */
    server.unixtime = time(NULL);
    server.mstime = mstime();

    run_with_period(100) trackOperationsPerSecond();

    /* We have just 22 bits per object for LRU information.
     * So we use an (eventually wrapping) LRU clock with 10 seconds resolution.
     * 2^22 bits with 10 seconds resolution is more or less 1.5 years.
     *
     * Note that even if this will wrap after 1.5 years it's not a problem,
     * everything will still work but just some object will appear younger
     * to Redis. But for this to happen a given object should never be touched
     * for 1.5 years.
     *
     * Note that you can change the resolution altering the
     * REDIS_LRU_CLOCK_RESOLUTION define.
     */
    updateLRUClock();

    /* Record the max memory used since the server was started. */
    if (zmalloc_used_memory() > server.stat_peak_memory)
        server.stat_peak_memory = zmalloc_used_memory();

    /* We received a SIGTERM, shutting down here in a safe way, as it is
     * not ok doing so inside the signal handler. */
    if (server.shutdown_asap) {
        if (prepareForShutdown(0) == REDIS_OK) exit(0);
        redisLog(REDIS_WARNING,"SIGTERM received but errors trying to shut down the server, check the logs for more information");
        server.shutdown_asap = 0;
    }

    /* Show some info about non-empty databases */
    run_with_period(5000) {
        for (j = 0; j < server.dbnum; j++) {
            long long size, used, vkeys;

            size = dictSlots(server.db[j].dict);
            used = dictSize(server.db[j].dict);
            vkeys = dictSize(server.db[j].expires);
            if (used || vkeys) {
                redisLog(REDIS_VERBOSE,"DB %d: %lld keys (%lld volatile) in %lld slots HT.",j,used,vkeys,size);
                /* dictPrintStats(server.dict); */
            }
        }
    }

    /* Show information about connected clients */
    if (!server.sentinel_mode) {
        run_with_period(5000) {
#ifdef _WIN32
            redisLog(REDIS_VERBOSE,
                "%d clients connected (%d slaves), %llu bytes in use",
                listLength(server.clients)-listLength(server.slaves),
                listLength(server.slaves),
                (unsigned long long)zmalloc_used_memory());
#else
            redisLog(REDIS_VERBOSE,
                "%lu clients connected (%lu slaves), %zu bytes in use",
                listLength(server.clients)-listLength(server.slaves),
                listLength(server.slaves),
                zmalloc_used_memory());
#endif
        }
    }

    /* We need to do a few operations on clients asynchronously. */
    clientsCron();

    /* Handle background operations on Redis databases. */
    databasesCron();

    /* Start a scheduled AOF rewrite if this was requested by the user while
     * a BGSAVE was in progress. */
    if (server.rdb_child_pid == -1 && server.aof_child_pid == -1 &&
        server.aof_rewrite_scheduled)
    {
        rewriteAppendOnlyFileBackground();
    }

    /* Check if a background saving or AOF rewrite in progress terminated. */
    if (server.rdb_child_pid != -1 || server.aof_child_pid != -1) {
#ifdef _WIN32
        if (GetForkOperationStatus() == osCOMPLETE) {
            OperationType type = server.rdb_child_pid != -1 ? otRDB : otAOF;
            redisLog(REDIS_WARNING,"fork operation complete");
            EndForkOperation();
            if (type == otRDB) {
                backgroundSaveDoneHandler(0, 0);
            } else {
                backgroundRewriteDoneHandler(0, 0);
            }
            updateDictResizePolicy();
        } else if (GetForkOperationStatus() == osFAILED) {
            OperationType type = server.rdb_child_pid != -1 ? otRDB : otAOF;
            redisLog(REDIS_WARNING,"fork operation failed");
            EndForkOperation();
            if (type == otRDB) {
                backgroundSaveDoneHandler(0, 1);
            } else {
                backgroundRewriteDoneHandler(0, 1);
            }
            updateDictResizePolicy();
        }
#else
        int statloc;
        pid_t pid;

        if ((pid = wait3(&statloc,WNOHANG,NULL)) != 0) {
            int exitcode = WEXITSTATUS(statloc);
            int bysignal = 0;
            
            if (WIFSIGNALED(statloc)) bysignal = WTERMSIG(statloc);

            if (pid == server.rdb_child_pid) {
                backgroundSaveDoneHandler(exitcode,bysignal);
            } else if (pid == server.aof_child_pid) {
                backgroundRewriteDoneHandler(exitcode,bysignal);
            } else {
                redisLog(REDIS_WARNING,
                    "Warning, detected child with unmatched pid: %ld",
                    (long)pid);
            }
            updateDictResizePolicy();
        }
#endif
    } else {
        /* If there is not a background saving/rewrite in progress check if
         * we have to save/rewrite now */
         for (j = 0; j < server.saveparamslen; j++) {
            struct saveparam *sp = server.saveparams+j;

            /* Save if we reached the given amount of changes,
             * the given amount of seconds, and if the latest bgsave was
             * successful or if, in case of an error, at least
             * REDIS_BGSAVE_RETRY_DELAY seconds already elapsed. */
            if (server.dirty >= sp->changes &&
                server.unixtime-server.lastsave > sp->seconds &&
                (server.unixtime-server.lastbgsave_try >
                 REDIS_BGSAVE_RETRY_DELAY ||
                 server.lastbgsave_status == REDIS_OK))
            {
                redisLog(REDIS_NOTICE,"%d changes in %d seconds. Saving...",
                    sp->changes, (int)sp->seconds);
                rdbSaveBackground(server.rdb_filename);
                break;
            }
         }

         /* Trigger an AOF rewrite if needed */
         if (server.rdb_child_pid == -1 &&
             server.aof_child_pid == -1 &&
             server.aof_rewrite_perc &&
             server.aof_current_size > server.aof_rewrite_min_size)
         {
            long long base = server.aof_rewrite_base_size ?
                            server.aof_rewrite_base_size : 1;
            long long growth = (server.aof_current_size*100/base) - 100;
            if (growth >= server.aof_rewrite_perc) {
                redisLog(REDIS_NOTICE,"Starting automatic rewriting of AOF on %lld%% growth",growth);
                rewriteAppendOnlyFileBackground();
            }
         }
    }


    /* If we postponed an AOF buffer flush, let's try to do it every time the
     * cron function is called. */
    if (server.aof_flush_postponed_start) flushAppendOnlyFile(0);

    /* Close clients that need to be closed asynchronous */
    freeClientsInAsyncFreeQueue();

    /* Replication cron function -- used to reconnect to master and
     * to detect transfer failures. */
    run_with_period(1000) replicationCron();

    /* Run the sentinel timer if we are in sentinel mode. */
    run_with_period(100) {
        if (server.sentinel_mode) sentinelTimer();
    }

    server.cronloops++;
    return 1000/server.hz;
}

/* This function gets called every time Redis is entering the
 * main loop of the event driven library, that is, before to sleep
 * for ready file descriptors. */
void beforeSleep(struct aeEventLoop *eventLoop) {
    listNode *ln;
    redisClient *c;
    REDIS_NOTUSED(eventLoop);

    /* Run a fast expire cycle (the called function will return
     * ASAP if a fast cycle is not needed). */
    if (server.active_expire_enabled && server.masterhost == NULL)
        activeExpireCycle(ACTIVE_EXPIRE_CYCLE_FAST);

    /* Try to process pending commands for clients that were just unblocked. */
    while (listLength(server.unblocked_clients)) {
        ln = listFirst(server.unblocked_clients);
        redisAssert(ln != NULL);
        c = ln->value;
        listDelNode(server.unblocked_clients,ln);
        c->flags &= ~REDIS_UNBLOCKED;

        /* Process remaining data in the input buffer. */
        if (c->querybuf && sdslen(c->querybuf) > 0) {
            server.current_client = c;
            processInputBuffer(c);
            server.current_client = NULL;
        }
    }

    /* Write the AOF buffer on disk */
    flushAppendOnlyFile(0);
}

/* =========================== Server initialization ======================== */

void createSharedObjects(void) {
    int j;

    shared.crlf = createObject(REDIS_STRING,sdsnew("\r\n"));
    shared.ok = createObject(REDIS_STRING,sdsnew("+OK\r\n"));
    shared.err = createObject(REDIS_STRING,sdsnew("-ERR\r\n"));
    shared.emptybulk = createObject(REDIS_STRING,sdsnew("$0\r\n\r\n"));
    shared.czero = createObject(REDIS_STRING,sdsnew(":0\r\n"));
    shared.cone = createObject(REDIS_STRING,sdsnew(":1\r\n"));
    shared.cnegone = createObject(REDIS_STRING,sdsnew(":-1\r\n"));
    shared.nullbulk = createObject(REDIS_STRING,sdsnew("$-1\r\n"));
    shared.nullmultibulk = createObject(REDIS_STRING,sdsnew("*-1\r\n"));
    shared.emptymultibulk = createObject(REDIS_STRING,sdsnew("*0\r\n"));
    shared.pong = createObject(REDIS_STRING,sdsnew("+PONG\r\n"));
    shared.queued = createObject(REDIS_STRING,sdsnew("+QUEUED\r\n"));
    shared.emptyscan = createObject(REDIS_STRING,sdsnew("*2\r\n$1\r\n0\r\n*0\r\n"));
    shared.wrongtypeerr = createObject(REDIS_STRING,sdsnew(
        "-WRONGTYPE Operation against a key holding the wrong kind of value\r\n"));
    shared.nokeyerr = createObject(REDIS_STRING,sdsnew(
        "-ERR no such key\r\n"));
    shared.syntaxerr = createObject(REDIS_STRING,sdsnew(
        "-ERR syntax error\r\n"));
    shared.sameobjecterr = createObject(REDIS_STRING,sdsnew(
        "-ERR source and destination objects are the same\r\n"));
    shared.outofrangeerr = createObject(REDIS_STRING,sdsnew(
        "-ERR index out of range\r\n"));
    shared.noscripterr = createObject(REDIS_STRING,sdsnew(
        "-NOSCRIPT No matching script. Please use EVAL.\r\n"));
    shared.loadingerr = createObject(REDIS_STRING,sdsnew(
        "-LOADING Redis is loading the dataset in memory\r\n"));
    shared.slowscripterr = createObject(REDIS_STRING,sdsnew(
        "-BUSY Redis is busy running a script. You can only call SCRIPT KILL or SHUTDOWN NOSAVE.\r\n"));
    shared.masterdownerr = createObject(REDIS_STRING,sdsnew(
        "-MASTERDOWN Link with MASTER is down and slave-serve-stale-data is set to 'no'.\r\n"));
    shared.bgsaveerr = createObject(REDIS_STRING,sdsnew(
        "-MISCONF Redis is configured to save RDB snapshots, but is currently not able to persist on disk. Commands that may modify the data set are disabled. Please check Redis logs for details about the error.\r\n"));
    shared.roslaveerr = createObject(REDIS_STRING,sdsnew(
        "-READONLY You can't write against a read only slave.\r\n"));
    shared.noautherr = createObject(REDIS_STRING,sdsnew(
        "-NOAUTH Authentication required.\r\n"));
    shared.oomerr = createObject(REDIS_STRING,sdsnew(
        "-OOM command not allowed when used memory > 'maxmemory'.\r\n"));
    shared.execaborterr = createObject(REDIS_STRING,sdsnew(
        "-EXECABORT Transaction discarded because of previous errors.\r\n"));
<<<<<<< HEAD
    shared.noreplicaserr = createObject(REDIS_STRING,sdsnew(
        "-NOREPLICAS Not enough good slaves to write.\r\n"));
=======
>>>>>>> ce6c1f08
    shared.space = createObject(REDIS_STRING,sdsnew(" "));
    shared.colon = createObject(REDIS_STRING,sdsnew(":"));
    shared.plus = createObject(REDIS_STRING,sdsnew("+"));

    for (j = 0; j < REDIS_SHARED_SELECT_CMDS; j++) {
        char dictid_str[64];
        int dictid_len;

        dictid_len = ll2string(dictid_str,sizeof(dictid_str),j);
        shared.select[j] = createObject(REDIS_STRING,
            sdscatprintf(sdsempty(),
                "*2\r\n$6\r\nSELECT\r\n$%d\r\n%s\r\n",
                dictid_len, dictid_str));
    }
    shared.messagebulk = createStringObject("$7\r\nmessage\r\n",13);
    shared.pmessagebulk = createStringObject("$8\r\npmessage\r\n",14);
    shared.subscribebulk = createStringObject("$9\r\nsubscribe\r\n",15);
    shared.unsubscribebulk = createStringObject("$11\r\nunsubscribe\r\n",18);
    shared.psubscribebulk = createStringObject("$10\r\npsubscribe\r\n",17);
    shared.punsubscribebulk = createStringObject("$12\r\npunsubscribe\r\n",19);
    shared.del = createStringObject("DEL",3);
    shared.rpop = createStringObject("RPOP",4);
    shared.lpop = createStringObject("LPOP",4);
    shared.lpush = createStringObject("LPUSH",5);
    for (j = 0; j < REDIS_SHARED_INTEGERS; j++) {
        shared.integers[j] = createObject(REDIS_STRING,(void*)(long)j);
        shared.integers[j]->encoding = REDIS_ENCODING_INT;
    }
    for (j = 0; j < REDIS_SHARED_BULKHDR_LEN; j++) {
        shared.mbulkhdr[j] = createObject(REDIS_STRING,
            sdscatprintf(sdsempty(),"*%d\r\n",j));
        shared.bulkhdr[j] = createObject(REDIS_STRING,
            sdscatprintf(sdsempty(),"$%d\r\n",j));
    }
}

void initServerConfig() {
    int j;

    getRandomHexChars(server.runid,REDIS_RUN_ID_SIZE);
<<<<<<< HEAD
    server.configfile = NULL;
=======
>>>>>>> ce6c1f08
    server.hz = REDIS_DEFAULT_HZ;
    server.runid[REDIS_RUN_ID_SIZE] = '\0';
    server.arch_bits = (sizeof(void*) == 8) ? 64 : 32;
    server.port = REDIS_SERVERPORT;
    server.bindaddr_count = 0;
    server.unixsocket = NULL;
    server.unixsocketperm = REDIS_DEFAULT_UNIX_SOCKET_PERM;
    server.ipfd_count = 0;
    server.sofd = -1;
    server.dbnum = REDIS_DEFAULT_DBNUM;
<<<<<<< HEAD
    server.verbosity = REDIS_DEFAULT_VERBOSITY;
    server.maxidletime = REDIS_MAXIDLETIME;
    server.tcpkeepalive = REDIS_DEFAULT_TCP_KEEPALIVE;
=======
    server.verbosity = REDIS_NOTICE;
    setLogVerbosityLevel(server.verbosity);
    server.maxidletime = REDIS_MAXIDLETIME;
    server.tcpkeepalive = 0;
>>>>>>> ce6c1f08
    server.active_expire_enabled = 1;
    server.client_max_querybuf_len = REDIS_MAX_QUERYBUF_LEN;
    server.saveparams = NULL;
    server.loading = 0;
    server.logfile = zstrdup(REDIS_DEFAULT_LOGFILE);
    server.syslog_enabled = REDIS_DEFAULT_SYSLOG_ENABLED;
    server.syslog_ident = zstrdup(REDIS_DEFAULT_SYSLOG_IDENT);
    server.syslog_facility = LOG_LOCAL0;
    server.daemonize = REDIS_DEFAULT_DAEMONIZE;
    server.aof_state = REDIS_AOF_OFF;
    server.aof_fsync = REDIS_DEFAULT_AOF_FSYNC;
    server.aof_no_fsync_on_rewrite = REDIS_DEFAULT_AOF_NO_FSYNC_ON_REWRITE;
    server.aof_rewrite_perc = REDIS_AOF_REWRITE_PERC;
    server.aof_rewrite_min_size = REDIS_AOF_REWRITE_MIN_SIZE;
    server.aof_rewrite_base_size = 0;
    server.aof_rewrite_scheduled = 0;
    server.aof_last_fsync = time(NULL);
    server.aof_rewrite_time_last = -1;
    server.aof_rewrite_time_start = -1;
    server.aof_lastbgrewrite_status = REDIS_OK;
    server.aof_delayed_fsync = 0;
    server.aof_fd = -1;
    server.aof_selected_db = -1; /* Make sure the first time will not match */
    server.aof_flush_postponed_start = 0;
<<<<<<< HEAD
    server.aof_rewrite_incremental_fsync = REDIS_DEFAULT_AOF_REWRITE_INCREMENTAL_FSYNC;
    server.pidfile = zstrdup(REDIS_DEFAULT_PID_FILE);
    server.rdb_filename = zstrdup(REDIS_DEFAULT_RDB_FILENAME);
    server.aof_filename = zstrdup(REDIS_DEFAULT_AOF_FILENAME);
    server.requirepass = NULL;
    server.rdb_compression = REDIS_DEFAULT_RDB_COMPRESSION;
    server.rdb_checksum = REDIS_DEFAULT_RDB_CHECKSUM;
    server.stop_writes_on_bgsave_err = REDIS_DEFAULT_STOP_WRITES_ON_BGSAVE_ERROR;
    server.activerehashing = REDIS_DEFAULT_ACTIVE_REHASHING;
    server.notify_keyspace_events = 0;
=======
    server.aof_rewrite_incremental_fsync = 1;
    server.pidfile = zstrdup("/var/run/redis.pid");
    server.rdb_filename = zstrdup("dump.rdb");
    server.aof_filename = zstrdup("appendonly.aof");
    server.requirepass = NULL;
    server.rdb_compression = 1;
    server.rdb_checksum = 1;
    server.stop_writes_on_bgsave_err = 1;
    server.activerehashing = 1;
>>>>>>> ce6c1f08
    server.maxclients = REDIS_MAX_CLIENTS;
    server.bpop_blocked_clients = 0;
    server.maxmemory = REDIS_DEFAULT_MAXMEMORY;
    server.maxmemory_policy = REDIS_DEFAULT_MAXMEMORY_POLICY;
    server.maxmemory_samples = REDIS_DEFAULT_MAXMEMORY_SAMPLES;
    server.hash_max_ziplist_entries = REDIS_HASH_MAX_ZIPLIST_ENTRIES;
    server.hash_max_ziplist_value = REDIS_HASH_MAX_ZIPLIST_VALUE;
    server.list_max_ziplist_entries = REDIS_LIST_MAX_ZIPLIST_ENTRIES;
    server.list_max_ziplist_value = REDIS_LIST_MAX_ZIPLIST_VALUE;
    server.set_max_intset_entries = REDIS_SET_MAX_INTSET_ENTRIES;
    server.zset_max_ziplist_entries = REDIS_ZSET_MAX_ZIPLIST_ENTRIES;
    server.zset_max_ziplist_value = REDIS_ZSET_MAX_ZIPLIST_VALUE;
    server.shutdown_asap = 0;
    server.repl_ping_slave_period = REDIS_REPL_PING_SLAVE_PERIOD;
    server.repl_timeout = REDIS_REPL_TIMEOUT;
    server.repl_min_slaves_to_write = REDIS_DEFAULT_MIN_SLAVES_TO_WRITE;
    server.repl_min_slaves_max_lag = REDIS_DEFAULT_MIN_SLAVES_MAX_LAG;
    server.lua_caller = NULL;
    server.lua_time_limit = REDIS_LUA_TIME_LIMIT;
    server.lua_client = NULL;
    server.lua_timedout = 0;
    server.loading_process_events_interval_bytes = (1024*1024*2);

    updateLRUClock();
    resetServerSaveParams();

    appendServerSaveParams(60*60,1);  /* save after 1 hour and 1 change */
    appendServerSaveParams(300,100);  /* save after 5 minutes and 100 changes */
    appendServerSaveParams(60,10000); /* save after 1 minute and 10000 changes */
    /* Replication related */
    server.masterauth = NULL;
    server.masterhost = NULL;
    server.masterport = 6379;
    server.master = NULL;
    server.cached_master = NULL;
    server.repl_master_initial_offset = -1;
    server.repl_state = REDIS_REPL_NONE;
    server.repl_syncio_timeout = REDIS_REPL_SYNCIO_TIMEOUT;
<<<<<<< HEAD
    server.repl_serve_stale_data = REDIS_DEFAULT_SLAVE_SERVE_STALE_DATA;
    server.repl_slave_ro = REDIS_DEFAULT_SLAVE_READ_ONLY;
    server.repl_down_since = 0; /* Never connected, repl is down since EVER. */
    server.repl_disable_tcp_nodelay = REDIS_DEFAULT_REPL_DISABLE_TCP_NODELAY;
=======
    server.repl_serve_stale_data = 1;
    server.repl_slave_ro = 1;
    server.repl_down_since = 0; /* Never connected, repl is down since EVER. */
    server.repl_disable_tcp_nodelay = 0;
>>>>>>> ce6c1f08
    server.slave_priority = REDIS_DEFAULT_SLAVE_PRIORITY;
    server.master_repl_offset = 0;

    /* Replication partial resync backlog */
    server.repl_backlog = NULL;
    server.repl_backlog_size = REDIS_DEFAULT_REPL_BACKLOG_SIZE;
    server.repl_backlog_histlen = 0;
    server.repl_backlog_idx = 0;
    server.repl_backlog_off = 0;
    server.repl_backlog_time_limit = REDIS_DEFAULT_REPL_BACKLOG_TIME_LIMIT;
    server.repl_no_slaves_since = time(NULL);

    /* Client output buffer limits */
    for (j = 0; j < REDIS_CLIENT_LIMIT_NUM_CLASSES; j++)
        server.client_obuf_limits[j] = clientBufferLimitsDefaults[j];

    /* Double constants initialization */
    R_Zero = 0.0;
    R_PosInf = 1.0/R_Zero;
    R_NegInf = -1.0/R_Zero;
    R_Nan = R_Zero/R_Zero;

    /* Command table -- we initiialize it here as it is part of the
     * initial configuration, since command names may be changed via
     * redis.conf using the rename-command directive. */
    server.commands = dictCreate(&commandTableDictType,NULL);
    server.orig_commands = dictCreate(&commandTableDictType,NULL);
    populateCommandTable();
    server.delCommand = lookupCommandByCString("del");
    server.multiCommand = lookupCommandByCString("multi");
    server.lpushCommand = lookupCommandByCString("lpush");
    server.lpopCommand = lookupCommandByCString("lpop");
    server.rpopCommand = lookupCommandByCString("rpop");
    
    /* Slow log */
    server.slowlog_log_slower_than = REDIS_SLOWLOG_LOG_SLOWER_THAN;
    server.slowlog_max_len = REDIS_SLOWLOG_MAX_LEN;

    /* Debugging */
    server.assert_failed = "<no assertion failed>";
    server.assert_file = "<no file>";
    server.assert_line = 0;
    server.bug_report_start = 0;
    server.watchdog_period = 0;
}

/* This function will try to raise the max number of open files accordingly to
 * the configured max number of clients. It will also account for 32 additional
 * file descriptors as we need a few more for persistence, listening
 * sockets, log files and so forth.
 *
 * If it will not be possible to set the limit accordingly to the configured
 * max number of clients, the function will do the reverse setting
 * server.maxclients to the value that we can actually handle. */
void adjustOpenFilesLimit(void) {
#ifndef _WIN32
    rlim_t maxfiles = server.maxclients+32;
    struct rlimit limit;

    if (getrlimit(RLIMIT_NOFILE,&limit) == -1) {
        redisLog(REDIS_WARNING,"Unable to obtain the current NOFILE limit (%s), assuming 1024 and setting the max clients configuration accordingly.",
            strerror(errno));
        server.maxclients = 1024-32;
    } else {
        rlim_t oldlimit = limit.rlim_cur;

        /* Set the max number of files if the current limit is not enough
         * for our needs. */
        if (oldlimit < maxfiles) {
            rlim_t f;
            
            f = maxfiles;
            while(f > oldlimit) {
                limit.rlim_cur = f;
                limit.rlim_max = f;
                if (setrlimit(RLIMIT_NOFILE,&limit) != -1) break;
                f -= 128;
            }
            if (f < oldlimit) f = oldlimit;
            if (f != maxfiles) {
                server.maxclients = f-32;
                redisLog(REDIS_WARNING,"Unable to set the max number of files limit to %d (%s), setting the max clients configuration to %d.",
                    (int) maxfiles, strerror(errno), (int) server.maxclients);
            } else {
                redisLog(REDIS_NOTICE,"Max number of open files set to %d",
                    (int) maxfiles);
            }
        }
    }
#endif
}

/* Initialize a set of file descriptors to listen to the specified 'port'
 * binding the addresses specified in the Redis server configuration.
 *
 * The listening file descriptors are stored in the integer array 'fds'
 * and their number is set in '*count'.
 *
 * The addresses to bind are specified in the global server.bindaddr array
 * and their number is server.bindaddr_count. If the server configuration
 * contains no specific addresses to bind, this function will try to
 * bind * (all addresses) for both the IPv4 and IPv6 protocols.
 *
 * On success the function returns REDIS_OK.
 *
 * On error the function returns REDIS_ERR. For the function to be on
 * error, at least one of the server.bindaddr addresses was
 * impossible to bind, or no bind addresses were specified in the server
 * configuration but the function is not able to bind * for at least
 * one of the IPv4 or IPv6 protocols. */
int listenToPort(int port, int *fds, int *count) {
    int j;

    /* Force binding of 0.0.0.0 if no bind address is specified, always
     * entering the loop if j == 0. */
    if (server.bindaddr_count == 0) server.bindaddr[0] = NULL;
    for (j = 0; j < server.bindaddr_count || j == 0; j++) {
        if (server.bindaddr[j] == NULL) {
            /* Bind * for both IPv6 and IPv4, we enter here only if
             * server.bindaddr_count == 0. */
            fds[*count] = anetTcp6Server(server.neterr,port,NULL);
            if (fds[*count] != ANET_ERR) (*count)++;
            fds[*count] = anetTcpServer(server.neterr,port,NULL);
            if (fds[*count] != ANET_ERR) (*count)++;
            /* Exit the loop if we were able to bind * on IPv4 or IPv6,
             * otherwise fds[*count] will be ANET_ERR and we'll print an
             * error and return to the caller with an error. */
            if (*count) break;
        } else if (strchr(server.bindaddr[j],':')) {
            /* Bind IPv6 address. */
            fds[*count] = anetTcp6Server(server.neterr,port,server.bindaddr[j]);
        } else {
            /* Bind IPv4 address. */
            fds[*count] = anetTcpServer(server.neterr,port,server.bindaddr[j]);
        }
        if (fds[*count] == ANET_ERR) {
            redisLog(REDIS_WARNING,
                "Creating Server TCP listening socket %s:%d: %s",
                server.bindaddr[j] ? server.bindaddr[j] : "*",
                server.port, server.neterr);
            return REDIS_ERR;
        }
        (*count)++;
    }
    return REDIS_OK;
}

void initServer() {
    int j;
#ifdef _WIN32
    HMODULE lib;
#endif

    signal(SIGHUP, SIG_IGN);
    signal(SIGPIPE, SIG_IGN);
    setupSignalHandlers();

#ifndef _WIN32
    if (server.syslog_enabled) {
        openlog(server.syslog_ident, LOG_PID | LOG_NDELAY | LOG_NOWAIT,
            server.syslog_facility);
    }
#endif

#ifdef _WIN32
     /* Force binary mode on all files */
    _fmode = _O_BINARY;
    _setmode(_fileno(stdin),  _O_BINARY);
    _setmode(_fileno(stdout), _O_BINARY);
    _setmode(_fileno(stderr), _O_BINARY);

    /* Set C locale, forcing strtod() to work with dots */
    setlocale(LC_ALL, "C");

    /* MingGW 32 lacks declaration of RtlGenRandom, MinGw64 don't */
    lib = LoadLibraryA("advapi32.dll");
    RtlGenRandom = (RtlGenRandomFunc)GetProcAddress(lib, "SystemFunction036");
#endif

    server.current_client = NULL;
    server.clients = listCreate();
    server.clients_to_close = listCreate();
    server.slaves = listCreate();
    server.monitors = listCreate();
    server.slaveseldb = -1; /* Force to emit the first SELECT command. */
    server.unblocked_clients = listCreate();
    server.ready_keys = listCreate();

    createSharedObjects();
    adjustOpenFilesLimit();
    server.el = aeCreateEventLoop(server.maxclients+REDIS_EVENTLOOP_FDSET_INCR);
    server.db = zmalloc(sizeof(redisDb)*server.dbnum);

    /* Open the TCP listening socket for the user commands. */
    if (server.port != 0 &&
        listenToPort(server.port,server.ipfd,&server.ipfd_count) == REDIS_ERR)
        exit(1);

    /* Open the listening Unix domain socket. */
    if (server.unixsocket != NULL) {
        unlink(server.unixsocket); /* don't care if this fails */
        server.sofd = anetUnixServer(server.neterr,server.unixsocket,server.unixsocketperm);
        if (server.sofd == ANET_ERR) {
            redisLog(REDIS_WARNING, "Opening socket: %s", server.neterr);
            exit(1);
        }
    }

    /* Abort if there are no listening sockets at all. */
    if (server.ipfd_count == 0 && server.sofd < 0) {
        redisLog(REDIS_WARNING, "Configured to not listen anywhere, exiting.");
        exit(1);
    }

    /* Create the Redis databases, and initialize other internal state. */
    for (j = 0; j < server.dbnum; j++) {
        server.db[j].dict = dictCreate(&dbDictType,NULL);
        server.db[j].expires = dictCreate(&keyptrDictType,NULL);
        server.db[j].blocking_keys = dictCreate(&keylistDictType,NULL);
        server.db[j].ready_keys = dictCreate(&setDictType,NULL);
        server.db[j].watched_keys = dictCreate(&keylistDictType,NULL);
        server.db[j].id = j;
        server.db[j].avg_ttl = 0;
    }
    server.pubsub_channels = dictCreate(&keylistDictType,NULL);
    server.pubsub_patterns = listCreate();
    listSetFreeMethod(server.pubsub_patterns,freePubsubPattern);
    listSetMatchMethod(server.pubsub_patterns,listMatchPubsubPattern);
    server.cronloops = 0;
    server.rdb_child_pid = -1;
    server.aof_child_pid = -1;
    aofRewriteBufferReset();
    server.aof_buf = sdsempty();
    server.lastsave = time(NULL); /* At startup we consider the DB saved. */
    server.lastbgsave_try = 0;    /* At startup we never tried to BGSAVE. */
    server.rdb_save_time_last = -1;
    server.rdb_save_time_start = -1;
    server.dirty = 0;
    server.stat_numcommands = 0;
    server.stat_numconnections = 0;
    server.stat_expiredkeys = 0;
    server.stat_evictedkeys = 0;
    server.stat_starttime = time(NULL);
    server.stat_keyspace_misses = 0;
    server.stat_keyspace_hits = 0;
    server.stat_peak_memory = 0;
    server.stat_fork_time = 0;
    server.stat_rejected_conn = 0;
    server.stat_sync_full = 0;
    server.stat_sync_partial_ok = 0;
    server.stat_sync_partial_err = 0;
    memset(server.ops_sec_samples,0,sizeof(server.ops_sec_samples));
    server.ops_sec_idx = 0;
    server.ops_sec_last_sample_time = mstime();
    server.ops_sec_last_sample_ops = 0;
    server.unixtime = time(NULL);
    server.mstime = mstime();
    server.lastbgsave_status = REDIS_OK;
<<<<<<< HEAD
    server.repl_good_slaves_count = 0;

    /* Create the serverCron() time event, that's our main way to process
     * background operations. */
    if(aeCreateTimeEvent(server.el, 1, serverCron, NULL, NULL) == AE_ERR) {
        redisPanic("Can't create the serverCron time event.");
        exit(1);
    }

    /* Create an event handler for accepting new connections in TCP and Unix
     * domain sockets. */
    for (j = 0; j < server.ipfd_count; j++) {
        if (aeCreateFileEvent(server.el, server.ipfd[j], AE_READABLE,
            acceptTcpHandler,NULL) == AE_ERR)
            {
                redisPanic(
                    "Unrecoverable error creating server.ipfd file event.");
            }
    }
=======
    if(aeCreateTimeEvent(server.el, 1, serverCron, NULL, NULL) == AE_ERR) {
        redisPanic("create time event failed");
        exit(1);
    }
    if (server.ipfd > 0 && aeCreateFileEvent(server.el,server.ipfd,AE_READABLE,
        acceptTcpHandler,NULL) == AE_ERR) redisPanic("Unrecoverable error creating server.ipfd file event.");
>>>>>>> ce6c1f08
    if (server.sofd > 0 && aeCreateFileEvent(server.el,server.sofd,AE_READABLE,
        acceptUnixHandler,NULL) == AE_ERR) redisPanic("Unrecoverable error creating server.sofd file event.");

    /* Open the AOF file if needed. */
    if (server.aof_state == REDIS_AOF_ON) {
#ifdef _WIN32
        server.aof_fd = open(server.aof_filename,
                               O_WRONLY|O_APPEND|O_CREAT|_O_BINARY,_S_IREAD|_S_IWRITE);
#else
        server.aof_fd = open(server.aof_filename,
                               O_WRONLY|O_APPEND|O_CREAT,0644);
#endif
        if (server.aof_fd == -1) {
            redisLog(REDIS_WARNING, "Can't open the append-only file: %s",
                strerror(errno));
            exit(1);
        }
    }

    /* 32 bit instances are limited to 4GB of address space, so if there is
     * no explicit limit in the user provided configuration we set a limit
     * at 3 GB using maxmemory with 'noeviction' policy'. This avoids
     * useless crashes of the Redis instance for out of memory. */
    if (server.arch_bits == 32 && server.maxmemory == 0) {
        redisLog(REDIS_WARNING,"Warning: 32 bit instance detected but no memory limit set. Setting 3 GB maxmemory limit with 'noeviction' policy now.");
        server.maxmemory = 3072LL*(1024*1024); /* 3 GB */
        server.maxmemory_policy = REDIS_MAXMEMORY_NO_EVICTION;
    }

    replicationScriptCacheInit();
    scriptingInit();
    slowlogInit();
    bioInit();
}

/* Populates the Redis Command Table starting from the hard coded list
 * we have on top of redis.c file. */
void populateCommandTable(void) {
    int j;
    int numcommands = sizeof(redisCommandTable)/sizeof(struct redisCommand);

    for (j = 0; j < numcommands; j++) {
        struct redisCommand *c = redisCommandTable+j;
        char *f = c->sflags;
        int retval1, retval2;

        while(*f != '\0') {
            switch(*f) {
            case 'w': c->flags |= REDIS_CMD_WRITE; break;
            case 'r': c->flags |= REDIS_CMD_READONLY; break;
            case 'm': c->flags |= REDIS_CMD_DENYOOM; break;
            case 'a': c->flags |= REDIS_CMD_ADMIN; break;
            case 'p': c->flags |= REDIS_CMD_PUBSUB; break;
            case 's': c->flags |= REDIS_CMD_NOSCRIPT; break;
            case 'R': c->flags |= REDIS_CMD_RANDOM; break;
            case 'S': c->flags |= REDIS_CMD_SORT_FOR_SCRIPT; break;
            case 'l': c->flags |= REDIS_CMD_LOADING; break;
            case 't': c->flags |= REDIS_CMD_STALE; break;
            case 'M': c->flags |= REDIS_CMD_SKIP_MONITOR; break;
            default: redisPanic("Unsupported command flag"); break;
            }
            f++;
        }

        retval1 = dictAdd(server.commands, sdsnew(c->name), c);
        /* Populate an additional dictionary that will be unaffected
         * by rename-command statements in redis.conf. */
        retval2 = dictAdd(server.orig_commands, sdsnew(c->name), c);
        redisAssert(retval1 == DICT_OK && retval2 == DICT_OK);
    }
}

void resetCommandTableStats(void) {
    int numcommands = sizeof(redisCommandTable)/sizeof(struct redisCommand);
    int j;

    for (j = 0; j < numcommands; j++) {
        struct redisCommand *c = redisCommandTable+j;

        c->microseconds = 0;
        c->calls = 0;
    }
}

/* ========================== Redis OP Array API ============================ */

void redisOpArrayInit(redisOpArray *oa) {
    oa->ops = NULL;
    oa->numops = 0;
}

int redisOpArrayAppend(redisOpArray *oa, struct redisCommand *cmd, int dbid,
                       robj **argv, int argc, int target)
{
    redisOp *op;

    oa->ops = zrealloc(oa->ops,sizeof(redisOp)*(oa->numops+1));
    op = oa->ops+oa->numops;
    op->cmd = cmd;
    op->dbid = dbid;
    op->argv = argv;
    op->argc = argc;
    op->target = target;
    oa->numops++;
    return oa->numops;
}

void redisOpArrayFree(redisOpArray *oa) {
    while(oa->numops) {
        int j;
        redisOp *op;

        oa->numops--;
        op = oa->ops+oa->numops;
        for (j = 0; j < op->argc; j++)
            decrRefCount(op->argv[j]);
        zfree(op->argv);
    }
    zfree(oa->ops);
}

/* ====================== Commands lookup and execution ===================== */

struct redisCommand *lookupCommand(sds name) {
    return dictFetchValue(server.commands, name);
}

struct redisCommand *lookupCommandByCString(char *s) {
    struct redisCommand *cmd;
    sds name = sdsnew(s);

    cmd = dictFetchValue(server.commands, name);
    sdsfree(name);
    return cmd;
}

/* Lookup the command in the current table, if not found also check in
 * the original table containing the original command names unaffected by
 * redis.conf rename-command statement.
 *
 * This is used by functions rewriting the argument vector such as
 * rewriteClientCommandVector() in order to set client->cmd pointer
 * correctly even if the command was renamed. */
struct redisCommand *lookupCommandOrOriginal(sds name) {
    struct redisCommand *cmd = dictFetchValue(server.commands, name);

    if (!cmd) cmd = dictFetchValue(server.orig_commands,name);
    return cmd;
}

/* Propagate the specified command (in the context of the specified database id)
 * to AOF and Slaves.
 *
 * flags are an xor between:
 * + REDIS_PROPAGATE_NONE (no propagation of command at all)
 * + REDIS_PROPAGATE_AOF (propagate into the AOF file if is enabled)
 * + REDIS_PROPAGATE_REPL (propagate into the replication link)
 */
void propagate(struct redisCommand *cmd, int dbid, robj **argv, int argc,
               int flags)
{
    if (server.aof_state != REDIS_AOF_OFF && flags & REDIS_PROPAGATE_AOF)
        feedAppendOnlyFile(cmd,dbid,argv,argc);
    if (flags & REDIS_PROPAGATE_REPL)
        replicationFeedSlaves(server.slaves,dbid,argv,argc);
}

/* Used inside commands to schedule the propagation of additional commands
 * after the current command is propagated to AOF / Replication. */
void alsoPropagate(struct redisCommand *cmd, int dbid, robj **argv, int argc,
                   int target)
{
    redisOpArrayAppend(&server.also_propagate,cmd,dbid,argv,argc,target);
}

/* It is possible to call the function forceCommandPropagation() inside a
 * Redis command implementaiton in order to to force the propagation of a
 * specific command execution into AOF / Replication. */
void forceCommandPropagation(redisClient *c, int flags) {
    if (flags & REDIS_PROPAGATE_REPL) c->flags |= REDIS_FORCE_REPL;
    if (flags & REDIS_PROPAGATE_AOF) c->flags |= REDIS_FORCE_AOF;
}

/* Call() is the core of Redis execution of a command */
void call(redisClient *c, int flags) {
    long long dirty, start = ustime(), duration;
    int client_old_flags = c->flags;

    /* Sent the command to clients in MONITOR mode, only if the commands are
     * not generated from reading an AOF. */
    if (listLength(server.monitors) &&
        !server.loading &&
        !(c->cmd->flags & REDIS_CMD_SKIP_MONITOR))
    {
        replicationFeedMonitors(c,server.monitors,c->db->id,c->argv,c->argc);
    }

    /* Call the command. */
    c->flags &= ~(REDIS_FORCE_AOF|REDIS_FORCE_REPL);
    redisOpArrayInit(&server.also_propagate);
    dirty = server.dirty;
    c->cmd->proc(c);
    dirty = server.dirty-dirty;
    duration = ustime()-start;

    /* When EVAL is called loading the AOF we don't want commands called
     * from Lua to go into the slowlog or to populate statistics. */
    if (server.loading && c->flags & REDIS_LUA_CLIENT)
        flags &= ~(REDIS_CALL_SLOWLOG | REDIS_CALL_STATS);

    /* If the caller is Lua, we want to force the EVAL caller to propagate
     * the script if the command flag or client flag are forcing the
     * propagation. */
    if (c->flags & REDIS_LUA_CLIENT && server.lua_caller) {
        if (c->flags & REDIS_FORCE_REPL)
            server.lua_caller->flags |= REDIS_FORCE_REPL;
        if (c->flags & REDIS_FORCE_AOF)
            server.lua_caller->flags |= REDIS_FORCE_AOF;
    }

    /* Log the command into the Slow log if needed, and populate the
     * per-command statistics that we show in INFO commandstats. */
    if (flags & REDIS_CALL_SLOWLOG && c->cmd->proc != execCommand)
        slowlogPushEntryIfNeeded(c->argv,c->argc,duration);
    if (flags & REDIS_CALL_STATS) {
        c->cmd->microseconds += duration;
        c->cmd->calls++;
    }

    /* Propagate the command into the AOF and replication link */
    if (flags & REDIS_CALL_PROPAGATE) {
        int flags = REDIS_PROPAGATE_NONE;

        if (c->flags & REDIS_FORCE_REPL) flags |= REDIS_PROPAGATE_REPL;
        if (c->flags & REDIS_FORCE_AOF) flags |= REDIS_PROPAGATE_AOF;
        if (dirty)
            flags |= (REDIS_PROPAGATE_REPL | REDIS_PROPAGATE_AOF);
        if (flags != REDIS_PROPAGATE_NONE)
            propagate(c->cmd,c->db->id,c->argv,c->argc,flags);
    }

<<<<<<< HEAD
    /* Restore the old FORCE_AOF/REPL flags, since call can be executed
     * recursively. */
    c->flags &= ~(REDIS_FORCE_AOF|REDIS_FORCE_REPL);
    c->flags |= client_old_flags & (REDIS_FORCE_AOF|REDIS_FORCE_REPL);

=======
>>>>>>> ce6c1f08
    /* Handle the alsoPropagate() API to handle commands that want to propagate
     * multiple separated commands. */
    if (server.also_propagate.numops) {
        int j;
        redisOp *rop;

        for (j = 0; j < server.also_propagate.numops; j++) {
            rop = &server.also_propagate.ops[j];
            propagate(rop->cmd, rop->dbid, rop->argv, rop->argc, rop->target);
        }
        redisOpArrayFree(&server.also_propagate);
    }
    server.stat_numcommands++;
}

/* If this function gets called we already read a whole
 * command, arguments are in the client argv/argc fields.
 * processCommand() execute the command or prepare the
 * server for a bulk read from the client.
 *
 * If 1 is returned the client is still alive and valid and
 * other operations can be performed by the caller. Otherwise
 * if 0 is returned the client was destroyed (i.e. after QUIT). */
int processCommand(redisClient *c) {
    /* The QUIT command is handled separately. Normal command procs will
     * go through checking for replication and QUIT will cause trouble
     * when FORCE_REPLICATION is enabled and would be implemented in
     * a regular command proc. */
    if (!strcasecmp(c->argv[0]->ptr,"quit")) {
        addReply(c,shared.ok);
        c->flags |= REDIS_CLOSE_AFTER_REPLY;
        return REDIS_ERR;
    }

    /* Now lookup the command and check ASAP about trivial error conditions
     * such as wrong arity, bad command name and so forth. */
    c->cmd = c->lastcmd = lookupCommand(c->argv[0]->ptr);
    if (!c->cmd) {
        flagTransaction(c);
        addReplyErrorFormat(c,"unknown command '%s'",
            (char*)c->argv[0]->ptr);
        return REDIS_OK;
    } else if ((c->cmd->arity > 0 && c->cmd->arity != c->argc) ||
               (c->argc < -c->cmd->arity)) {
        flagTransaction(c);
        addReplyErrorFormat(c,"wrong number of arguments for '%s' command",
            c->cmd->name);
        return REDIS_OK;
    }

    /* Check if the user is authenticated */
    if (server.requirepass && !c->authenticated && c->cmd->proc != authCommand)
    {
        flagTransaction(c);
<<<<<<< HEAD
        addReply(c,shared.noautherr);
=======
        addReplyError(c,"operation not permitted");
>>>>>>> ce6c1f08
        return REDIS_OK;
    }

    /* Handle the maxmemory directive.
     *
     * First we try to free some memory if possible (if there are volatile
     * keys in the dataset). If there are not the only thing we can do
     * is returning an error. */
    if (server.maxmemory) {
        int retval = freeMemoryIfNeeded();
        if ((c->cmd->flags & REDIS_CMD_DENYOOM) && retval == REDIS_ERR) {
            flagTransaction(c);
            addReply(c, shared.oomerr);
            return REDIS_OK;
        }
    }

    /* Don't accept write commands if there are problems persisting on disk
     * and if this is a master instance. */
    if (server.stop_writes_on_bgsave_err &&
        server.saveparamslen > 0
        && server.lastbgsave_status == REDIS_ERR &&
        server.masterhost != NULL &&
        (c->cmd->flags & REDIS_CMD_WRITE ||
         c->cmd->proc == pingCommand))
    {
        flagTransaction(c);
        addReply(c, shared.bgsaveerr);
        return REDIS_OK;
    }

    /* Don't accept write commands if there are not enough good slaves and
     * user configured the min-slaves-to-write option. */
    if (server.repl_min_slaves_to_write &&
        server.repl_min_slaves_max_lag &&
        c->cmd->flags & REDIS_CMD_WRITE &&
        server.repl_good_slaves_count < server.repl_min_slaves_to_write)
    {
        flagTransaction(c);
        addReply(c, shared.noreplicaserr);
        return REDIS_OK;
    }

    /* Don't accept write commands if this is a read only slave. But
     * accept write commands if this is our master. */
    if (server.masterhost && server.repl_slave_ro &&
        !(c->flags & REDIS_MASTER) &&
        c->cmd->flags & REDIS_CMD_WRITE)
    {
        addReply(c, shared.roslaveerr);
        return REDIS_OK;
    }

    /* Only allow SUBSCRIBE and UNSUBSCRIBE in the context of Pub/Sub */
    if ((dictSize(c->pubsub_channels) > 0 || listLength(c->pubsub_patterns) > 0)
        &&
        c->cmd->proc != subscribeCommand &&
        c->cmd->proc != unsubscribeCommand &&
        c->cmd->proc != psubscribeCommand &&
        c->cmd->proc != punsubscribeCommand) {
        addReplyError(c,"only (P)SUBSCRIBE / (P)UNSUBSCRIBE / QUIT allowed in this context");
        return REDIS_OK;
    }

    /* Only allow INFO and SLAVEOF when slave-serve-stale-data is no and
     * we are a slave with a broken link with master. */
    if (server.masterhost && server.repl_state != REDIS_REPL_CONNECTED &&
        server.repl_serve_stale_data == 0 &&
        !(c->cmd->flags & REDIS_CMD_STALE))
    {
        flagTransaction(c);
        addReply(c, shared.masterdownerr);
        return REDIS_OK;
    }

    /* Loading DB? Return an error if the command has not the
     * REDIS_CMD_LOADING flag. */
    if (server.loading && !(c->cmd->flags & REDIS_CMD_LOADING)) {
        addReply(c, shared.loadingerr);
        return REDIS_OK;
    }

    /* Lua script too slow? Only allow a limited number of commands. */
    if (server.lua_timedout &&
          c->cmd->proc != authCommand &&
          c->cmd->proc != replconfCommand &&
        !(c->cmd->proc == shutdownCommand &&
          c->argc == 2 &&
          tolower(((char*)c->argv[1]->ptr)[0]) == 'n') &&
        !(c->cmd->proc == scriptCommand &&
          c->argc == 2 &&
          tolower(((char*)c->argv[1]->ptr)[0]) == 'k'))
    {
        flagTransaction(c);
        addReply(c, shared.slowscripterr);
        return REDIS_OK;
    }

    /* Exec the command */
    if (c->flags & REDIS_MULTI &&
        c->cmd->proc != execCommand && c->cmd->proc != discardCommand &&
        c->cmd->proc != multiCommand && c->cmd->proc != watchCommand)
    {
        queueMultiCommand(c);
        addReply(c,shared.queued);
    } else {
        call(c,REDIS_CALL_FULL);
        if (listLength(server.ready_keys))
            handleClientsBlockedOnLists();
    }
    return REDIS_OK;
}

/*================================== Shutdown =============================== */

/* Close listening sockets. Also unlink the unix domain socket if
 * unlink_unix_socket is non-zero. */
void closeListeningSockets(int unlink_unix_socket) {
    int j;

    for (j = 0; j < server.ipfd_count; j++) close(server.ipfd[j]);
    if (server.sofd != -1) close(server.sofd);
    if (unlink_unix_socket && server.unixsocket) {
        redisLog(REDIS_NOTICE,"Removing the unix socket file.");
        unlink(server.unixsocket); /* don't care if this fails */
    }
}

int prepareForShutdown(int flags) {
    int save = flags & REDIS_SHUTDOWN_SAVE;
    int nosave = flags & REDIS_SHUTDOWN_NOSAVE;

    redisLog(REDIS_WARNING,"User requested shutdown...");
    /* Kill the saving child if there is a background saving in progress.
       We want to avoid race conditions, for instance our saving child may
       overwrite the synchronous saving did by SHUTDOWN. */
    if (server.rdb_child_pid != -1) {
        redisLog(REDIS_WARNING,"There is a child saving an .rdb. Killing it!");
<<<<<<< HEAD
        kill(server.rdb_child_pid,SIGUSR1);
=======
#ifdef _WIN32
        AbortForkOperation();
#else
        kill(server.rdb_child_pid,SIGUSR1);
#endif
>>>>>>> ce6c1f08
        rdbRemoveTempFile(server.rdb_child_pid);
    }
    if (server.aof_state != REDIS_AOF_OFF) {
        /* Kill the AOF saving child as the AOF we already have may be longer
         * but contains the full dataset anyway. */
        if (server.aof_child_pid != -1) {
            redisLog(REDIS_WARNING,
                "There is a child rewriting the AOF. Killing it!");
<<<<<<< HEAD
            kill(server.aof_child_pid,SIGUSR1);
=======
#ifdef _WIN32
            AbortForkOperation();
#else
            kill(server.aof_child_pid,SIGUSR1);
#endif
>>>>>>> ce6c1f08
        }
        /* Append only file: fsync() the AOF and exit */
        redisLog(REDIS_NOTICE,"Calling fsync() on the AOF file.");
        aof_fsync(server.aof_fd);
    }
    if ((server.saveparamslen > 0 && !nosave) || save) {
        redisLog(REDIS_NOTICE,"Saving the final RDB snapshot before exiting.");
        /* Snapshotting. Perform a SYNC SAVE and exit */
        if (rdbSave(server.rdb_filename) != REDIS_OK) {
            /* Ooops.. error saving! The best we can do is to continue
             * operating. Note that if there was a background saving process,
             * in the next cron() Redis will be notified that the background
             * saving aborted, handling special stuff like slaves pending for
             * synchronization... */
            redisLog(REDIS_WARNING,"Error trying to save the DB, can't exit.");
            return REDIS_ERR;
        }
    }
    if (server.daemonize) {
        redisLog(REDIS_NOTICE,"Removing the pid file.");
        unlink(server.pidfile);
    }
    /* Close the listening sockets. Apparently this allows faster restarts. */
<<<<<<< HEAD
    closeListeningSockets(1);
=======
    if (server.ipfd != -1) close(server.ipfd);
    if (server.sofd != -1) close(server.sofd);

    if (server.unixsocket) {
        redisLog(REDIS_NOTICE,"Removing the unix socket file.");
        unlink(server.unixsocket); /* don't care if this fails */
    }

>>>>>>> ce6c1f08
    redisLog(REDIS_WARNING,"Redis is now ready to exit, bye bye...");
    return REDIS_OK;
}

/*================================== Commands =============================== */

/* Return zero if strings are the same, non-zero if they are not.
 * The comparison is performed in a way that prevents an attacker to obtain
 * information about the nature of the strings just monitoring the execution
 * time of the function.
 *
 * Note that limiting the comparison length to strings up to 512 bytes we
 * can avoid leaking any information about the password length and any
 * possible branch misprediction related leak.
 */
int time_independent_strcmp(char *a, char *b) {
    char bufa[REDIS_AUTHPASS_MAX_LEN], bufb[REDIS_AUTHPASS_MAX_LEN];
    /* The above two strlen perform len(a) + len(b) operations where either
     * a or b are fixed (our password) length, and the difference is only
     * relative to the length of the user provided string, so no information
     * leak is possible in the following two lines of code. */
    int alen = (int)strlen(a);
    int blen = (int)strlen(b);
    int j;
    int diff = 0;

    /* We can't compare strings longer than our static buffers.
     * Note that this will never pass the first test in practical circumstances
     * so there is no info leak. */
    if (alen > sizeof(bufa) || blen > sizeof(bufb)) return 1;

    memset(bufa,0,sizeof(bufa));        /* Constant time. */
    memset(bufb,0,sizeof(bufb));        /* Constant time. */
    /* Again the time of the following two copies is proportional to
     * len(a) + len(b) so no info is leaked. */
    memcpy(bufa,a,alen);
    memcpy(bufb,b,blen);

    /* Always compare all the chars in the two buffers without
     * conditional expressions. */
    for (j = 0; j < sizeof(bufa); j++) {
        diff |= (bufa[j] ^ bufb[j]);
    }
    /* Length must be equal as well. */
    diff |= alen ^ blen;
    return diff; /* If zero strings are the same. */
}

void authCommand(redisClient *c) {
    if (!server.requirepass) {
        addReplyError(c,"Client sent AUTH, but no password is set");
    } else if (!time_independent_strcmp(c->argv[1]->ptr, server.requirepass)) {
      c->authenticated = 1;
      addReply(c,shared.ok);
    } else {
      c->authenticated = 0;
      addReplyError(c,"invalid password");
    }
}

void pingCommand(redisClient *c) {
    addReply(c,shared.pong);
}

void echoCommand(redisClient *c) {
    addReplyBulk(c,c->argv[1]);
}

void timeCommand(redisClient *c) {
    struct timeval tv;

    /* gettimeofday() can only fail if &tv is a bad address so we
     * don't check for errors. */
    gettimeofday(&tv,NULL);
    addReplyMultiBulkLen(c,2);
    addReplyBulkLongLong(c,tv.tv_sec);
    addReplyBulkLongLong(c,tv.tv_usec);
}

/* Convert an amount of bytes into a human readable string in the form
 * of 100B, 2G, 100M, 4K, and so forth. */
void bytesToHuman(char *s, unsigned long long n) {
    double d;

    if (n < 1024) {
        /* Bytes */
        sprintf(s,"%lluB",n);
        return;
    } else if (n < (1024*1024)) {
        d = (double)n/(1024);
        sprintf(s,"%.2fK",d);
    } else if (n < (1024LL*1024*1024)) {
        d = (double)n/(1024*1024);
        sprintf(s,"%.2fM",d);
    } else if (n < (1024LL*1024*1024*1024)) {
        d = (double)n/(1024LL*1024*1024);
        sprintf(s,"%.2fG",d);
    }
}

/* Create the string returned by the INFO command. This is decoupled
 * by the INFO command itself as we need to report the same information
 * on memory corruption problems. */
sds genRedisInfoString(char *section) {
    sds info = sdsempty();
    time_t uptime = server.unixtime-server.stat_starttime;
    int j, numcommands;
    struct rusage self_ru, c_ru;
    unsigned long lol, bib;
    int allsections = 0, defsections = 0;
    int sections = 0;

    if (section) {
        allsections = strcasecmp(section,"all") == 0;
        defsections = strcasecmp(section,"default") == 0;
    }

    getrusage(RUSAGE_SELF, &self_ru);
    getrusage(RUSAGE_CHILDREN, &c_ru);
    getClientsMaxBuffers(&lol,&bib);

    /* Server */
    if (allsections || defsections || !strcasecmp(section,"server")) {
#ifndef _WIN32
        struct utsname name;
#endif
        char *mode;

        if (server.sentinel_mode) mode = "sentinel";
        else mode = "standalone";
    
        if (sections++) info = sdscat(info,"\r\n");
#ifndef _WIN32
        uname(&name);
#endif
        info = sdscatprintf(info,
            "# Server\r\n"
            "redis_version:%s\r\n"
            "redis_git_sha1:%s\r\n"
            "redis_git_dirty:%d\r\n"
            "redis_build_id:%llx\r\n"
            "redis_mode:%s\r\n"
            "os:%s %s %s\r\n"
            "arch_bits:%d\r\n"
            "multiplexing_api:%s\r\n"
            "gcc_version:%d.%d.%d\r\n"
            "process_id:%ld\r\n"
            "run_id:%s\r\n"
            "tcp_port:%d\r\n"
<<<<<<< HEAD
            "uptime_in_seconds:%jd\r\n"
            "uptime_in_days:%jd\r\n"
            "hz:%d\r\n"
            "lru_clock:%ld\r\n"
            "config_file:%s\r\n",
=======
            "uptime_in_seconds:%ld\r\n"
            "uptime_in_days:%ld\r\n"
            "hz:%d\r\n"
            "lru_clock:%ld\r\n",
>>>>>>> ce6c1f08
            REDIS_VERSION,
            redisGitSHA1(),
            strtol(redisGitDirty(),NULL,10) > 0,
            (unsigned long long) redisBuildId(),
            mode,
#ifndef _WIN32
            name.sysname, name.release, name.machine,
#else
            "Windows", "", "",
#endif
            server.arch_bits,
            aeGetApiName(),
#ifdef __GNUC__
            __GNUC__,__GNUC_MINOR__,__GNUC_PATCHLEVEL__,
#else
            0,0,0,
#endif
            (long) getpid(),
            server.runid,
            server.port,
<<<<<<< HEAD
            (intmax_t)uptime,
            (intmax_t)(uptime/(3600*24)),
            server.hz,
            (unsigned long) server.lruclock,
            server.configfile ? server.configfile : "");
=======
            uptime,
            uptime/(3600*24),
            server.hz,
            (unsigned long) server.lruclock);
>>>>>>> ce6c1f08
    }

    /* Clients */
    if (allsections || defsections || !strcasecmp(section,"clients")) {
        if (sections++) info = sdscat(info,"\r\n");
        info = sdscatprintf(info,
            "# Clients\r\n"
            "connected_clients:%lu\r\n"
            "client_longest_output_list:%lu\r\n"
            "client_biggest_input_buf:%lu\r\n"
            "blocked_clients:%d\r\n",
            listLength(server.clients)-listLength(server.slaves),
            lol, bib,
            server.bpop_blocked_clients);
    }

    /* Memory */
    if (allsections || defsections || !strcasecmp(section,"memory")) {
        char hmem[64];
        char peak_hmem[64];

        bytesToHuman(hmem,zmalloc_used_memory());
        bytesToHuman(peak_hmem,server.stat_peak_memory);
        if (sections++) info = sdscat(info,"\r\n");
#ifdef _WIN32
        info = sdscatprintf(info,
            "# Memory\r\n"
            "used_memory:%llu\r\n"
            "used_memory_human:%s\r\n"
            "used_memory_rss:%llu\r\n"
            "used_memory_peak:%llu\r\n"
            "used_memory_peak_human:%s\r\n"
            "used_memory_lua:%lld\r\n"
            "mem_fragmentation_ratio:%.2f\r\n"
            "mem_allocator:%s\r\n",
            (long long)zmalloc_used_memory(),
            hmem,
            (long long)zmalloc_get_rss(),
            (long long)server.stat_peak_memory,
            peak_hmem,
            ((long long)lua_gc(server.lua,LUA_GCCOUNT,0))*1024LL,
            zmalloc_get_fragmentation_ratio(),
            ZMALLOC_LIB
            );
#else
        info = sdscatprintf(info,
            "# Memory\r\n"
            "used_memory:%zu\r\n"
            "used_memory_human:%s\r\n"
            "used_memory_rss:%zu\r\n"
            "used_memory_peak:%zu\r\n"
            "used_memory_peak_human:%s\r\n"
            "used_memory_lua:%lld\r\n"
            "mem_fragmentation_ratio:%.2f\r\n"
            "mem_allocator:%s\r\n",
            zmalloc_used_memory(),
            hmem,
            zmalloc_get_rss(),
            server.stat_peak_memory,
            peak_hmem,
            ((long long)lua_gc(server.lua,LUA_GCCOUNT,0))*1024LL,
            zmalloc_get_fragmentation_ratio(),
            ZMALLOC_LIB
            );
#endif
    }

#ifdef _WIN32
    /* Persistence */
    if (allsections || defsections || !strcasecmp(section,"persistence")) {
        if (sections++) info = sdscat(info,"\r\n");
        info = sdscatprintf(info,
            "# Persistence\r\n"
            "loading:%d\r\n"
            "rdb_changes_since_last_save:%lld\r\n"
            "rdb_bgsave_in_progress:%d\r\n"
            "rdb_last_save_time:%lld\r\n"
            "rdb_last_bgsave_status:%s\r\n"
            "rdb_last_bgsave_time_sec:%lld\r\n"
            "rdb_current_bgsave_time_sec:%lld\r\n"
            "aof_enabled:%d\r\n"
            "aof_rewrite_in_progress:%d\r\n"
            "aof_rewrite_scheduled:%d\r\n"
            "aof_last_rewrite_time_sec:%lld\r\n"
            "aof_current_rewrite_time_sec:%lld\r\n"
            "aof_last_bgrewrite_status:%s\r\n",
            server.loading,
            server.dirty,
            server.rdb_child_pid != -1,
            (long long)server.lastsave,
            (server.lastbgsave_status == REDIS_OK) ? "ok" : "err",
            (long long)server.rdb_save_time_last,
            (server.rdb_child_pid == -1) ?
                (long long)-1 : (long long)(time(NULL)-server.rdb_save_time_start),
            server.aof_state != REDIS_AOF_OFF,
            server.aof_child_pid != -1,
            server.aof_rewrite_scheduled,
            (long long)server.aof_rewrite_time_last,
            (server.aof_child_pid == -1) ?
                (long long)-1 : (long long)(time(NULL)-server.aof_rewrite_time_start),
            (server.aof_lastbgrewrite_status == REDIS_OK) ? "ok" : "err");
#else
    /* Persistence */
    if (allsections || defsections || !strcasecmp(section,"persistence")) {
        if (sections++) info = sdscat(info,"\r\n");
        info = sdscatprintf(info,
            "# Persistence\r\n"
            "loading:%d\r\n"
            "rdb_changes_since_last_save:%lld\r\n"
            "rdb_bgsave_in_progress:%d\r\n"
            "rdb_last_save_time:%jd\r\n"
            "rdb_last_bgsave_status:%s\r\n"
            "rdb_last_bgsave_time_sec:%jd\r\n"
            "rdb_current_bgsave_time_sec:%jd\r\n"
            "aof_enabled:%d\r\n"
            "aof_rewrite_in_progress:%d\r\n"
            "aof_rewrite_scheduled:%d\r\n"
            "aof_last_rewrite_time_sec:%jd\r\n"
            "aof_current_rewrite_time_sec:%jd\r\n"
            "aof_last_bgrewrite_status:%s\r\n",
            server.loading,
            server.dirty,
            server.rdb_child_pid != -1,
            (intmax_t)server.lastsave,
            (server.lastbgsave_status == REDIS_OK) ? "ok" : "err",
            (intmax_t)server.rdb_save_time_last,
            (intmax_t)((server.rdb_child_pid == -1) ?
                -1 : time(NULL)-server.rdb_save_time_start),
            server.aof_state != REDIS_AOF_OFF,
            server.aof_child_pid != -1,
            server.aof_rewrite_scheduled,
            (intmax_t)server.aof_rewrite_time_last,
            (intmax_t)((server.aof_child_pid == -1) ?
                -1 : time(NULL)-server.aof_rewrite_time_start),
            (server.aof_lastbgrewrite_status == REDIS_OK) ? "ok" : "err");
#endif

#ifdef _WIN32
        if (server.aof_state != REDIS_AOF_OFF) {
            info = sdscatprintf(info,
                "aof_current_size:%lld\r\n"
                "aof_base_size:%lld\r\n"
                "aof_pending_rewrite:%d\r\n"
                "aof_buffer_length:%llu\r\n"
                "aof_rewrite_buffer_length:%lu\r\n"
                "aof_pending_bio_fsync:%llu\r\n"
                "aof_delayed_fsync:%lu\r\n",
                (long long) server.aof_current_size,
                (long long) server.aof_rewrite_base_size,
                server.aof_rewrite_scheduled,
                (long long)sdslen(server.aof_buf),
                aofRewriteBufferSize(),
                bioPendingJobsOfType(REDIS_BIO_AOF_FSYNC),
                server.aof_delayed_fsync);
        }
#else
        if (server.aof_state != REDIS_AOF_OFF) {
            info = sdscatprintf(info,
                "aof_current_size:%lld\r\n"
                "aof_base_size:%lld\r\n"
                "aof_pending_rewrite:%d\r\n"
                "aof_buffer_length:%zu\r\n"
                "aof_rewrite_buffer_length:%lu\r\n"
                "aof_pending_bio_fsync:%llu\r\n"
                "aof_delayed_fsync:%lu\r\n",
                (long long) server.aof_current_size,
                (long long) server.aof_rewrite_base_size,
                server.aof_rewrite_scheduled,
                sdslen(server.aof_buf),
                aofRewriteBufferSize(),
                bioPendingJobsOfType(REDIS_BIO_AOF_FSYNC),
                server.aof_delayed_fsync);
        }
#endif

        if (server.loading) {
            double perc;
            time_t eta, elapsed;
#ifdef _WIN32
            long long remaining_bytes = server.loading_total_bytes-
                                    server.loading_loaded_bytes;
#else
            off_t remaining_bytes = server.loading_total_bytes-
                                    server.loading_loaded_bytes;
#endif

            perc = ((double)server.loading_loaded_bytes /
                   server.loading_total_bytes) * 100;

            elapsed = server.unixtime-server.loading_start_time;
            if (elapsed == 0) {
                eta = 1; /* A fake 1 second figure if we don't have
                            enough info */
            } else {
                eta = (elapsed*remaining_bytes)/server.loading_loaded_bytes;
            }

            info = sdscatprintf(info,
                "loading_start_time:%jd\r\n"
                "loading_total_bytes:%llu\r\n"
                "loading_loaded_bytes:%llu\r\n"
                "loading_loaded_perc:%.2f\r\n"
                "loading_eta_seconds:%jd\r\n",
                (intmax_t) server.loading_start_time,
                (unsigned long long) server.loading_total_bytes,
                (unsigned long long) server.loading_loaded_bytes,
                perc,
                (intmax_t)eta
            );
        }
    }

    /* Stats */
    if (allsections || defsections || !strcasecmp(section,"stats")) {
        if (sections++) info = sdscat(info,"\r\n");
        info = sdscatprintf(info,
            "# Stats\r\n"
            "total_connections_received:%lld\r\n"
            "total_commands_processed:%lld\r\n"
            "instantaneous_ops_per_sec:%lld\r\n"
            "rejected_connections:%lld\r\n"
            "sync_full:%lld\r\n"
            "sync_partial_ok:%lld\r\n"
            "sync_partial_err:%lld\r\n"
            "expired_keys:%lld\r\n"
            "evicted_keys:%lld\r\n"
            "keyspace_hits:%lld\r\n"
            "keyspace_misses:%lld\r\n"
            "pubsub_channels:%ld\r\n"
            "pubsub_patterns:%lu\r\n"
            "latest_fork_usec:%lld\r\n",
            server.stat_numconnections,
            server.stat_numcommands,
            getOperationsPerSecond(),
            server.stat_rejected_conn,
            server.stat_sync_full,
            server.stat_sync_partial_ok,
            server.stat_sync_partial_err,
            server.stat_expiredkeys,
            server.stat_evictedkeys,
            server.stat_keyspace_hits,
            server.stat_keyspace_misses,
            dictSize(server.pubsub_channels),
            listLength(server.pubsub_patterns),
            server.stat_fork_time);
    }

    /* Replication */
    if (allsections || defsections || !strcasecmp(section,"replication")) {
        if (sections++) info = sdscat(info,"\r\n");
        info = sdscatprintf(info,
            "# Replication\r\n"
            "role:%s\r\n",
            server.masterhost == NULL ? "master" : "slave");
        if (server.masterhost) {
            long long slave_repl_offset = 1;

            if (server.master)
                slave_repl_offset = server.master->reploff;
            else if (server.cached_master)
                slave_repl_offset = server.cached_master->reploff;

            info = sdscatprintf(info,
                "master_host:%s\r\n"
                "master_port:%d\r\n"
                "master_link_status:%s\r\n"
                "master_last_io_seconds_ago:%d\r\n"
                "master_sync_in_progress:%d\r\n"
                "slave_repl_offset:%lld\r\n"
                ,server.masterhost,
                server.masterport,
                (server.repl_state == REDIS_REPL_CONNECTED) ?
                    "up" : "down",
                server.master ?
                ((int)(server.unixtime-server.master->lastinteraction)) : -1,
                server.repl_state == REDIS_REPL_TRANSFER,
                slave_repl_offset
            );

            if (server.repl_state == REDIS_REPL_TRANSFER) {
                info = sdscatprintf(info,
                    "master_sync_left_bytes:%lld\r\n"
                    "master_sync_last_io_seconds_ago:%d\r\n"
                    , (long long)
                        (server.repl_transfer_size - server.repl_transfer_read),
                    (int)(server.unixtime-server.repl_transfer_lastio)
                );
            }

            if (server.repl_state != REDIS_REPL_CONNECTED) {
                info = sdscatprintf(info,
                    "master_link_down_since_seconds:%jd\r\n",
                    (intmax_t)server.unixtime-server.repl_down_since);
            }
            info = sdscatprintf(info,
                "slave_priority:%d\r\n"
                "slave_read_only:%d\r\n",
                server.slave_priority,
                server.repl_slave_ro);
        }

        info = sdscatprintf(info,
            "connected_slaves:%lu\r\n",
            listLength(server.slaves));

        /* If min-slaves-to-write is active, write the number of slaves
         * currently considered 'good'. */
        if (server.repl_min_slaves_to_write &&
            server.repl_min_slaves_max_lag) {
            info = sdscatprintf(info,
                "min_slaves_good_slaves:%d\r\n",
                server.repl_good_slaves_count);
        }

        if (listLength(server.slaves)) {
            int slaveid = 0;
            listNode *ln;
            listIter li;

            listRewind(server.slaves,&li);
            while((ln = listNext(&li))) {
                redisClient *slave = listNodeValue(ln);
                char *state = NULL;
                char ip[REDIS_IP_STR_LEN];
                int port;
                long lag = 0;

                if (anetPeerToString(slave->fd,ip,sizeof(ip),&port) == -1) continue;
                switch(slave->replstate) {
                case REDIS_REPL_WAIT_BGSAVE_START:
                case REDIS_REPL_WAIT_BGSAVE_END:
                    state = "wait_bgsave";
                    break;
                case REDIS_REPL_SEND_BULK:
                    state = "send_bulk";
                    break;
                case REDIS_REPL_ONLINE:
                    state = "online";
                    break;
                }
                if (state == NULL) continue;
                if (slave->replstate == REDIS_REPL_ONLINE)
                    lag = time(NULL) - slave->repl_ack_time;

                info = sdscatprintf(info,
                    "slave%d:ip=%s,port=%d,state=%s,"
                    "offset=%lld,lag=%ld\r\n",
                    slaveid,ip,slave->slave_listening_port,state,
                    slave->repl_ack_off, lag);
                slaveid++;
            }
        }
        info = sdscatprintf(info,
            "master_repl_offset:%lld\r\n"
            "repl_backlog_active:%d\r\n"
            "repl_backlog_size:%lld\r\n"
            "repl_backlog_first_byte_offset:%lld\r\n"
            "repl_backlog_histlen:%lld\r\n",
            server.master_repl_offset,
            server.repl_backlog != NULL,
            server.repl_backlog_size,
            server.repl_backlog_off,
            server.repl_backlog_histlen);
    }

    /* CPU */
    if (allsections || defsections || !strcasecmp(section,"cpu")) {
        if (sections++) info = sdscat(info,"\r\n");
        info = sdscatprintf(info,
        "# CPU\r\n"
        "used_cpu_sys:%.2f\r\n"
        "used_cpu_user:%.2f\r\n"
        "used_cpu_sys_children:%.2f\r\n"
        "used_cpu_user_children:%.2f\r\n",
        (float)self_ru.ru_stime.tv_sec+(float)self_ru.ru_stime.tv_usec/1000000,
        (float)self_ru.ru_utime.tv_sec+(float)self_ru.ru_utime.tv_usec/1000000,
        (float)c_ru.ru_stime.tv_sec+(float)c_ru.ru_stime.tv_usec/1000000,
        (float)c_ru.ru_utime.tv_sec+(float)c_ru.ru_utime.tv_usec/1000000);
    }

    /* cmdtime */
    if (allsections || !strcasecmp(section,"commandstats")) {
        if (sections++) info = sdscat(info,"\r\n");
        info = sdscatprintf(info, "# Commandstats\r\n");
        numcommands = sizeof(redisCommandTable)/sizeof(struct redisCommand);
        for (j = 0; j < numcommands; j++) {
            struct redisCommand *c = redisCommandTable+j;

            if (!c->calls) continue;
            info = sdscatprintf(info,
                "cmdstat_%s:calls=%lld,usec=%lld,usec_per_call=%.2f\r\n",
                c->name, c->calls, c->microseconds,
                (c->calls == 0) ? 0 : ((float)c->microseconds/c->calls));
        }
    }

    /* Key space */
    if (allsections || defsections || !strcasecmp(section,"keyspace")) {
        if (sections++) info = sdscat(info,"\r\n");
        info = sdscatprintf(info, "# Keyspace\r\n");
        for (j = 0; j < server.dbnum; j++) {
            long long keys, vkeys;

            keys = dictSize(server.db[j].dict);
            vkeys = dictSize(server.db[j].expires);
            if (keys || vkeys) {
                info = sdscatprintf(info,
                    "db%d:keys=%lld,expires=%lld,avg_ttl=%lld\r\n",
                    j, keys, vkeys, server.db[j].avg_ttl);
            }
        }
    }
    return info;
}

void infoCommand(redisClient *c) {
    sds info;
    char *section = c->argc == 2 ? c->argv[1]->ptr : "default";

    if (c->argc > 2) {
        addReply(c,shared.syntaxerr);
        return;
    }
    info = genRedisInfoString(section);
    addReplySds(c,sdscatprintf(sdsempty(),"$%lu\r\n",
        (unsigned long)sdslen(info)));
    addReplySds(c,info);
    addReply(c,shared.crlf);
}

void monitorCommand(redisClient *c) {
    /* ignore MONITOR if already slave or in monitor mode */
    if (c->flags & REDIS_SLAVE) return;

    c->flags |= (REDIS_SLAVE|REDIS_MONITOR);
    listAddNodeTail(server.monitors,c);
    addReply(c,shared.ok);
}

/* ============================ Maxmemory directive  ======================== */

/* This function gets called when 'maxmemory' is set on the config file to limit
 * the max memory used by the server, before processing a command.
 *
 * The goal of the function is to free enough memory to keep Redis under the
 * configured memory limit.
 *
 * The function starts calculating how many bytes should be freed to keep
 * Redis under the limit, and enters a loop selecting the best keys to
 * evict accordingly to the configured policy.
 *
 * If all the bytes needed to return back under the limit were freed the
 * function returns REDIS_OK, otherwise REDIS_ERR is returned, and the caller
 * should block the execution of commands that will result in more memory
 * used by the server.
 */
int freeMemoryIfNeeded(void) {
    size_t mem_used, mem_tofree, mem_freed;
    int slaves = listLength(server.slaves);

    /* Remove the size of slaves output buffers and AOF buffer from the
     * count of used memory. */
    mem_used = zmalloc_used_memory();
    if (slaves) {
        listIter li;
        listNode *ln;

        listRewind(server.slaves,&li);
        while((ln = listNext(&li))) {
            redisClient *slave = listNodeValue(ln);
            unsigned long obuf_bytes = getClientOutputBufferMemoryUsage(slave);
            if (obuf_bytes > mem_used)
                mem_used = 0;
            else
                mem_used -= obuf_bytes;
        }
    }
    if (server.aof_state != REDIS_AOF_OFF) {
        mem_used -= sdslen(server.aof_buf);
        mem_used -= aofRewriteBufferSize();
    }

    /* Check if we are over the memory limit. */
    if (mem_used <= server.maxmemory) return REDIS_OK;

    if (server.maxmemory_policy == REDIS_MAXMEMORY_NO_EVICTION)
        return REDIS_ERR; /* We need to free memory, but policy forbids. */

    /* Compute how much memory we need to free. */
    mem_tofree = mem_used - (size_t)server.maxmemory;
    mem_freed = 0;
    while (mem_freed < mem_tofree) {
        int j, k, keys_freed = 0;

        for (j = 0; j < server.dbnum; j++) {
            long bestval = 0; /* just to prevent warning */
            sds bestkey = NULL;
            struct dictEntry *de;
            redisDb *db = server.db+j;
            dict *dict;

            if (server.maxmemory_policy == REDIS_MAXMEMORY_ALLKEYS_LRU ||
                server.maxmemory_policy == REDIS_MAXMEMORY_ALLKEYS_RANDOM)
            {
                dict = server.db[j].dict;
            } else {
                dict = server.db[j].expires;
            }
            if (dictSize(dict) == 0) continue;

            /* volatile-random and allkeys-random policy */
            if (server.maxmemory_policy == REDIS_MAXMEMORY_ALLKEYS_RANDOM ||
                server.maxmemory_policy == REDIS_MAXMEMORY_VOLATILE_RANDOM)
            {
                de = dictGetRandomKey(dict);
                bestkey = dictGetKey(de);
            }

            /* volatile-lru and allkeys-lru policy */
            else if (server.maxmemory_policy == REDIS_MAXMEMORY_ALLKEYS_LRU ||
                server.maxmemory_policy == REDIS_MAXMEMORY_VOLATILE_LRU)
            {
                for (k = 0; k < server.maxmemory_samples; k++) {
                    sds thiskey;
                    long thisval;
                    robj *o;

                    de = dictGetRandomKey(dict);
                    thiskey = dictGetKey(de);
                    /* When policy is volatile-lru we need an additional lookup
                     * to locate the real key, as dict is set to db->expires. */
                    if (server.maxmemory_policy == REDIS_MAXMEMORY_VOLATILE_LRU)
                        de = dictFind(db->dict, thiskey);
                    o = dictGetVal(de);
                    thisval = estimateObjectIdleTime(o);

                    /* Higher idle time is better candidate for deletion */
                    if (bestkey == NULL || thisval > bestval) {
                        bestkey = thiskey;
                        bestval = thisval;
                    }
                }
            }

            /* volatile-ttl */
            else if (server.maxmemory_policy == REDIS_MAXMEMORY_VOLATILE_TTL) {
                for (k = 0; k < server.maxmemory_samples; k++) {
                    sds thiskey;
                    long thisval;

                    de = dictGetRandomKey(dict);
                    thiskey = dictGetKey(de);
                    thisval = (long) dictGetVal(de);

                    /* Expire sooner (minor expire unix timestamp) is better
                     * candidate for deletion */
                    if (bestkey == NULL || thisval < bestval) {
                        bestkey = thiskey;
                        bestval = thisval;
                    }
                }
            }

            /* Finally remove the selected key. */
            if (bestkey) {
                long long delta;

                robj *keyobj = createStringObject(bestkey,sdslen(bestkey));
                propagateExpire(db,keyobj);
                /* We compute the amount of memory freed by dbDelete() alone.
                 * It is possible that actually the memory needed to propagate
                 * the DEL in AOF and replication link is greater than the one
                 * we are freeing removing the key, but we can't account for
                 * that otherwise we would never exit the loop.
                 *
                 * AOF and Output buffer memory will be freed eventually so
                 * we only care about memory used by the key space. */
                delta = (long long) zmalloc_used_memory();
                dbDelete(db,keyobj);
                delta -= (long long) zmalloc_used_memory();
                mem_freed += (size_t)delta;
                server.stat_evictedkeys++;
                notifyKeyspaceEvent(REDIS_NOTIFY_EVICTED, "evicted",
                    keyobj, db->id);
                decrRefCount(keyobj);
                keys_freed++;

                /* When the memory to free starts to be big enough, we may
                 * start spending so much time here that is impossible to
                 * deliver data to the slaves fast enough, so we force the
                 * transmission here inside the loop. */
                if (slaves) flushSlavesOutputBuffers();
            }
        }
        if (!keys_freed) return REDIS_ERR; /* nothing to free... */
    }
    return REDIS_OK;
}

/* =================================== Main! ================================ */

#ifdef __linux__
int linuxOvercommitMemoryValue(void) {
    FILE *fp = fopen("/proc/sys/vm/overcommit_memory","r");
    char buf[64];

    if (!fp) return -1;
    if (fgets(buf,64,fp) == NULL) {
        fclose(fp);
        return -1;
    }
    fclose(fp);

    return atoi(buf);
}

void linuxOvercommitMemoryWarning(void) {
    if (linuxOvercommitMemoryValue() == 0) {
        redisLog(REDIS_WARNING,"WARNING overcommit_memory is set to 0! Background save may fail under low memory condition. To fix this issue add 'vm.overcommit_memory = 1' to /etc/sysctl.conf and then reboot or run the command 'sysctl vm.overcommit_memory=1' for this to take effect.");
    }
}
#endif /* __linux__ */

void createPidFile(void) {
    /* Try to write the pid file in a best-effort way. */
    FILE *fp = fopen(server.pidfile,"w");
    if (fp) {
        fprintf(fp,"%d\n",(int)getpid());
        fclose(fp);
    }
}

void daemonize(void) {
#ifdef _WIN32
    redisLog(REDIS_WARNING,"Windows does not support daemonize. Start Redis as service");
#else
    int fd;

    if (fork() != 0) exit(0); /* parent exits */
    setsid(); /* create a new session */

    /* Every output goes to /dev/null. If Redis is daemonized but
     * the 'logfile' is set to 'stdout' in the configuration file
     * it will not log at all. */
    if ((fd = open("/dev/null", O_RDWR, 0)) != -1) {
        dup2(fd, STDIN_FILENO);
        dup2(fd, STDOUT_FILENO);
        dup2(fd, STDERR_FILENO);
        if (fd > STDERR_FILENO) close(fd);
    }
#endif
}

void version() {
    printf("Redis server v=%s sha=%s:%d malloc=%s bits=%d build=%llx\n",
        REDIS_VERSION,
        redisGitSHA1(),
        atoi(redisGitDirty()) > 0,
        ZMALLOC_LIB,
<<<<<<< HEAD
        sizeof(long) == 4 ? 32 : 64,
        (unsigned long long) redisBuildId());
=======
        sizeof(void *) == 4 ? 32 : 64);
>>>>>>> ce6c1f08
    exit(0);
}

void usage() {
    fprintf(stderr,"Usage: ./redis-server [/path/to/redis.conf] [options]\n");
    fprintf(stderr,"       ./redis-server - (read config from stdin)\n");
    fprintf(stderr,"       ./redis-server -v or --version\n");
    fprintf(stderr,"       ./redis-server -h or --help\n");
    fprintf(stderr,"       ./redis-server --test-memory <megabytes>\n\n");
    fprintf(stderr,"Examples:\n");
    fprintf(stderr,"       ./redis-server (run the server with default conf)\n");
    fprintf(stderr,"       ./redis-server /etc/redis/6379.conf\n");
    fprintf(stderr,"       ./redis-server --port 7777\n");
    fprintf(stderr,"       ./redis-server --port 7777 --slaveof 127.0.0.1 8888\n");
    fprintf(stderr,"       ./redis-server /etc/myredis.conf --loglevel verbose\n\n");
    fprintf(stderr,"Sentinel mode:\n");
    fprintf(stderr,"       ./redis-server /etc/sentinel.conf --sentinel\n");
    exit(1);
}

void redisAsciiArt(void) {
#include "asciilogo.h"
    char *buf = zmalloc(1024*16);
    char *mode = "stand alone";

    if (server.sentinel_mode) mode = "sentinel";

    snprintf(buf,1024*16,ascii_logo,
        REDIS_VERSION,
        redisGitSHA1(),
        strtol(redisGitDirty(),NULL,10) > 0,
        (sizeof(void *) == 8) ? "64" : "32",
        mode, server.port,
        (long) getpid()
    );
    redisLogRaw(REDIS_NOTICE|REDIS_LOG_RAW,buf);
    zfree(buf);
}

static void sigtermHandler(int sig) {
    REDIS_NOTUSED(sig);

    redisLogFromHandler(REDIS_WARNING,"Received SIGTERM, scheduling shutdown...");
    server.shutdown_asap = 1;
}

void setupSignalHandlers(void) {
    struct sigaction act;

    /* When the SA_SIGINFO flag is set in sa_flags then sa_sigaction is used.
     * Otherwise, sa_handler is used. */
    sigemptyset(&act.sa_mask);
    act.sa_flags = 0;
    act.sa_handler = sigtermHandler;
    sigaction(SIGTERM, &act, NULL);

#ifdef HAVE_BACKTRACE
    sigemptyset(&act.sa_mask);
    act.sa_flags = SA_NODEFER | SA_RESETHAND | SA_SIGINFO;
    act.sa_sigaction = sigsegvHandler;
    sigaction(SIGSEGV, &act, NULL);
    sigaction(SIGBUS, &act, NULL);
    sigaction(SIGFPE, &act, NULL);
    sigaction(SIGILL, &act, NULL);
#endif
    return;
}

void memtest(size_t megabytes, int passes);

/* Returns 1 if there is --sentinel among the arguments or if
 * argv[0] is exactly "redis-sentinel". */
int checkForSentinelMode(int argc, char **argv) {
    int j;

    if (strstr(argv[0],"redis-sentinel") != NULL) return 1;
    for (j = 1; j < argc; j++)
        if (!strcmp(argv[j],"--sentinel")) return 1;
    return 0;
}

/* Function called at startup to load RDB or AOF file in memory. */
void loadDataFromDisk(void) {
    long long start = ustime();
    if (server.aof_state == REDIS_AOF_ON) {
        if (loadAppendOnlyFile(server.aof_filename) == REDIS_OK)
            redisLog(REDIS_NOTICE,"DB loaded from append only file: %.3f seconds",(float)(ustime()-start)/1000000);
    } else {
        if (rdbLoad(server.rdb_filename) == REDIS_OK) {
            redisLog(REDIS_NOTICE,"DB loaded from disk: %.3f seconds",
                (float)(ustime()-start)/1000000);
        } else if (errno != ENOENT) {
            redisLog(REDIS_WARNING,"Fatal error loading the DB: %s. Exiting.",strerror(errno));
            exit(1);
        }
    }
}

void redisOutOfMemoryHandler(size_t allocation_size) {
#ifdef _WIN32
    redisLog(REDIS_WARNING,"Out Of Memory allocating %llu bytes!",
        (long long)allocation_size);
#else
    redisLog(REDIS_WARNING,"Out Of Memory allocating %zu bytes!",
        allocation_size);
<<<<<<< HEAD
    redisPanic("Redis aborting for OUT OF MEMORY");
}

void redisSetProcTitle(char *title) {
#ifdef USE_SETPROCTITLE
    setproctitle("%s %s:%d",
        title,
        server.bindaddr_count ? server.bindaddr[0] : "*",
        server.port);
#else
    REDIS_NOTUSED(title);
#endif
=======
#endif
    redisPanic("Redis aborting for OUT OF MEMORY");
>>>>>>> ce6c1f08
}

int main(int argc, char **argv) {
    struct timeval tv;

    /* We need to initialize our libraries, and the server configuration. */
#ifdef INIT_SETPROCTITLE_REPLACEMENT
    spt_init(argc, argv);
#endif
    setlocale(LC_COLLATE,"");
    zmalloc_enable_thread_safeness();
    zmalloc_set_oom_handler(redisOutOfMemoryHandler);
    srand((unsigned int)time(NULL) ^ getpid());
    gettimeofday(&tv,NULL);
    dictSetHashFunctionSeed(tv.tv_sec^tv.tv_usec^getpid());
    server.sentinel_mode = checkForSentinelMode(argc,argv);
    initServerConfig();

    /* We need to init sentinel right now as parsing the configuration file
     * in sentinel mode will have the effect of populating the sentinel
     * data structures with master nodes to monitor. */
    if (server.sentinel_mode) {
        initSentinelConfig();
        initSentinel();
    }

    if (argc >= 2) {
        int j = 1; /* First option to parse in argv[] */
        sds options = sdsempty();
        char *configfile = NULL;

        /* Handle special options --help and --version */
        if (strcmp(argv[1], "-v") == 0 ||
            strcmp(argv[1], "--version") == 0) version();
        if (strcmp(argv[1], "--help") == 0 ||
            strcmp(argv[1], "-h") == 0) usage();
        if (strcmp(argv[1], "--test-memory") == 0) {
            if (argc == 3) {
                memtest(atoi(argv[2]),50);
                exit(0);
            } else {
                fprintf(stderr,"Please specify the amount of memory to test in megabytes.\n");
                fprintf(stderr,"Example: ./redis-server --test-memory 4096\n\n");
                exit(1);
            }
        }

        /* First argument is the config file name? */
        if (argv[j][0] != '-' || argv[j][1] != '-')
            configfile = argv[j++];
        /* All the other options are parsed and conceptually appended to the
         * configuration file. For instance --port 6380 will generate the
         * string "port 6380\n" to be parsed after the actual file name
         * is parsed, if any. */
        while(j != argc) {
            if (argv[j][0] == '-' && argv[j][1] == '-') {
                /* Option name */
                if (sdslen(options)) options = sdscat(options,"\n");
                options = sdscat(options,argv[j]+2);
                options = sdscat(options," ");
            } else {
                /* Option argument */
                options = sdscatrepr(options,argv[j],strlen(argv[j]));
                options = sdscat(options," ");
            }
            j++;
        }
        resetServerSaveParams();
        loadServerConfig(configfile,options);
        sdsfree(options);
        if (configfile) server.configfile = getAbsolutePath(configfile);
    } else {
        redisLog(REDIS_WARNING, "Warning: no config file specified, using the default config. In order to specify a config file use %s /path/to/%s.conf", argv[0], server.sentinel_mode ? "sentinel" : "redis");
    }
    if (server.daemonize) daemonize();
    initServer();
    if (server.daemonize) createPidFile();
    redisSetProcTitle(argv[0]);
    redisAsciiArt();

    if (!server.sentinel_mode) {
<<<<<<< HEAD
        /* Things not needed when running in Sentinel mode. */
=======
        /* Things only needed when not running in Sentinel mode. */
>>>>>>> ce6c1f08
        redisLog(REDIS_WARNING,"Server started, Redis version " REDIS_VERSION);
    #ifdef __linux__
        linuxOvercommitMemoryWarning();
    #endif
        loadDataFromDisk();
        if (server.ipfd_count > 0)
            redisLog(REDIS_NOTICE,"The server is now ready to accept connections on port %d", server.port);
        if (server.sofd > 0)
            redisLog(REDIS_NOTICE,"The server is now ready to accept connections at %s", server.unixsocket);
    } else {
        sentinelIsRunning();
    }

    /* Warning the user about suspicious maxmemory setting. */
    if (server.maxmemory > 0 && server.maxmemory < 1024*1024) {
        redisLog(REDIS_WARNING,"WARNING: You specified a maxmemory value that is less than 1MB (current value is %llu bytes). Are you sure this is what you really want?", server.maxmemory);
    }

    aeSetBeforeSleepProc(server.el,beforeSleep);
    aeMain(server.el);
    aeDeleteEventLoop(server.el);
    return 0;
}

/* The End */<|MERGE_RESOLUTION|>--- conflicted
+++ resolved
@@ -36,6 +36,7 @@
 #ifdef _WIN32
 #include <locale.h>
 #define LOG_LOCAL0 0
+#include "redisLog.h"
 #else
 #include <sys/wait.h>
 #include <arpa/inet.h>
@@ -53,12 +54,7 @@
 #include <limits.h>
 #include <float.h>
 #include <math.h>
-<<<<<<< HEAD
-#include <sys/resource.h>
-#include <sys/utsname.h>
 #include <locale.h>
-=======
->>>>>>> ce6c1f08
 
 /* Our shared "common" objects */
 
@@ -221,22 +217,13 @@
     {"keys",keysCommand,2,"rS",0,NULL,0,0,0,0,0},
     {"scan",scanCommand,-2,"rR",0,NULL,0,0,0,0,0},
     {"dbsize",dbsizeCommand,1,"r",0,NULL,0,0,0,0,0},
-<<<<<<< HEAD
     {"auth",authCommand,2,"rslt",0,NULL,0,0,0,0,0},
     {"ping",pingCommand,1,"rt",0,NULL,0,0,0,0,0},
-=======
-    {"auth",authCommand,2,"rsl",0,NULL,0,0,0,0,0},
-    {"ping",pingCommand,1,"r",0,NULL,0,0,0,0,0},
->>>>>>> ce6c1f08
     {"echo",echoCommand,2,"r",0,NULL,0,0,0,0,0},
     {"save",saveCommand,1,"ars",0,NULL,0,0,0,0,0},
     {"bgsave",bgsaveCommand,1,"ar",0,NULL,0,0,0,0,0},
     {"bgrewriteaof",bgrewriteaofCommand,1,"ar",0,NULL,0,0,0,0,0},
-<<<<<<< HEAD
     {"shutdown",shutdownCommand,-1,"arl",0,NULL,0,0,0,0,0},
-=======
-    {"shutdown",shutdownCommand,-1,"ar",0,NULL,0,0,0,0,0},
->>>>>>> ce6c1f08
     {"lastsave",lastsaveCommand,1,"rR",0,NULL,0,0,0,0,0},
     {"type",typeCommand,2,"r",0,NULL,1,1,1,0,0},
     {"multi",multiCommand,1,"rs",0,NULL,0,0,0,0,0},
@@ -260,12 +247,8 @@
     {"unsubscribe",unsubscribeCommand,-1,"rpslt",0,NULL,0,0,0,0,0},
     {"psubscribe",psubscribeCommand,-2,"rpslt",0,NULL,0,0,0,0,0},
     {"punsubscribe",punsubscribeCommand,-1,"rpslt",0,NULL,0,0,0,0,0},
-<<<<<<< HEAD
     {"publish",publishCommand,3,"pltr",0,NULL,0,0,0,0,0},
     {"pubsub",pubsubCommand,-2,"pltrR",0,NULL,0,0,0,0,0},
-=======
-    {"publish",publishCommand,3,"pfltr",0,NULL,0,0,0,0,0},
->>>>>>> ce6c1f08
     {"watch",watchCommand,-2,"rs",0,noPreloadGetKeys,1,-1,1,0,0},
     {"unwatch",unwatchCommand,1,"rs",0,NULL,0,0,0,0,0},
     {"restore",restoreCommand,4,"awm",0,NULL,1,1,1,0,0},
@@ -284,7 +267,8 @@
 
 /*============================ Utility functions ============================ */
 
-<<<<<<< HEAD
+// moved to redisLog.c in Win32 for sharing across binaries
+#ifndef _WIN32
 /* Low level logging. To use only for very big messages, otherwise
  * redisLog() is to prefer. */
 void redisLogRaw(int level, const char *msg) {
@@ -334,8 +318,6 @@
     redisLogRaw(level,msg);
 }
 
-=======
->>>>>>> ce6c1f08
 /* Log a fixed message without printf-alike capabilities, in a way that is
  * safe to call from a signal handler.
  *
@@ -364,6 +346,7 @@
 err:
     if (!log_to_stdout) close(fd);
 }
+#endif
 
 /* Return the UNIX time in microseconds */
 long long ustime(void) {
@@ -395,11 +378,7 @@
 
 /*====================== Hash table type implementation  ==================== */
 
-<<<<<<< HEAD
 /* This is a hash table type that uses the SDS dynamic strings library as
-=======
-/* This is an hash table type that uses the SDS dynamic strings library as
->>>>>>> ce6c1f08
  * keys and radis objects as values (objects can hold SDS strings,
  * lists, sets). */
 
@@ -696,7 +675,6 @@
  * keys that can be removed from the keyspace.
  *
  * No more than REDIS_DBCRON_DBS_PER_CALL databases are tested at every
-<<<<<<< HEAD
  * iteration.
  *
  * This kind of call is used when Redis detects that timelimit_exit is
@@ -714,24 +692,16 @@
  * as specified by the REDIS_EXPIRELOOKUPS_TIME_PERC define. */
 
 void activeExpireCycle(int type) {
-=======
- * iteration. */
-void activeExpireCycle(void) {
->>>>>>> ce6c1f08
     /* This function has some global state in order to continue the work
      * incrementally across calls. */
     static unsigned int current_db = 0; /* Last DB tested. */
     static int timelimit_exit = 0;      /* Time limit hit in previous call? */
-<<<<<<< HEAD
     static long long last_fast_cycle = 0; /* When last fast cycle ran. */
-=======
->>>>>>> ce6c1f08
 
     unsigned int j, iteration = 0;
     unsigned int dbs_per_call = REDIS_DBCRON_DBS_PER_CALL;
     long long start = ustime(), timelimit;
 
-<<<<<<< HEAD
     if (type == ACTIVE_EXPIRE_CYCLE_FAST) {
         /* Don't start a fast cycle if the previous cycle did not exited
          * for time limt. Also don't repeat a fast cycle for the same period
@@ -741,8 +711,6 @@
         last_fast_cycle = start;
     }
 
-=======
->>>>>>> ce6c1f08
     /* We usually should test REDIS_DBCRON_DBS_PER_CALL per iteration, with
      * two exceptions:
      *
@@ -750,11 +718,10 @@
      * 2) If last time we hit the time limit, we want to scan all DBs
      * in this iteration, as there is work to do in some DB and we don't want
      * expired keys to use memory for too much time. */
-<<<<<<< HEAD
     if (dbs_per_call > server.dbnum || timelimit_exit)
         dbs_per_call = server.dbnum;
 
-    /* We can use at max ACTIVE_EXPIRE_CYCLE_SLOW_TIME_PERC percentage of CPU time
+    /* We can use at max REDIS_EXPIRELOOKUPS_TIME_PERC percentage of CPU time
      * per iteration. Since this function gets called with a frequency of
      * server.hz times per second, the following is the max amount of
      * microseconds we can spend in this function. */
@@ -765,19 +732,6 @@
     if (type == ACTIVE_EXPIRE_CYCLE_FAST)
         timelimit = ACTIVE_EXPIRE_CYCLE_FAST_DURATION; /* in microseconds. */
 
-=======
-    if (dbs_per_call > (unsigned)server.dbnum || timelimit_exit)
-        dbs_per_call = (unsigned)server.dbnum;
-
-    /* We can use at max REDIS_EXPIRELOOKUPS_TIME_PERC percentage of CPU time
-     * per iteration. Since this function gets called with a frequency of
-     * server.hz times per second, the following is the max amount of
-     * microseconds we can spend in this function. */
-    timelimit = 1000000*REDIS_EXPIRELOOKUPS_TIME_PERC/server.hz/100;
-    timelimit_exit = 0;
-    if (timelimit <= 0) timelimit = 1;
-
->>>>>>> ce6c1f08
     for (j = 0; j < dbs_per_call; j++) {
         int expired;
         redisDb *db = server.db+(current_db % server.dbnum);
@@ -791,7 +745,6 @@
          * of the keys were expired. */
         do {
             unsigned long num, slots;
-<<<<<<< HEAD
             long long now, ttl_sum;
             int ttl_samples;
 
@@ -801,13 +754,6 @@
                 break;
             }
             slots = dictSlots(db->expires);
-=======
-            long long now;
-
-            /* If there is nothing to expire try next DB ASAP. */
-            if((num = (unsigned long)dictSize(db->expires)) == 0) break;
-            slots = (unsigned long)dictSlots(db->expires);
->>>>>>> ce6c1f08
             now = mstime();
 
             /* When there are less than 1% filled slots getting random
@@ -854,17 +800,11 @@
                 (ustime()-start) > timelimit)
             {
                 timelimit_exit = 1;
-<<<<<<< HEAD
             }
             if (timelimit_exit) return;
             /* We don't repeat the cycle if there are less than 25% of keys
              * found expired in the current DB. */
         } while (expired > ACTIVE_EXPIRE_CYCLE_LOOKUPS_PER_LOOP/4);
-=======
-                return;
-            }
-        } while (expired > REDIS_EXPIRELOOKUPS_PER_CRON/4);
->>>>>>> ce6c1f08
     }
 }
 
@@ -984,11 +924,7 @@
     /* Expire keys by random sampling. Not required for slaves
      * as master will synthesize DELs for us. */
     if (server.active_expire_enabled && server.masterhost == NULL)
-<<<<<<< HEAD
         activeExpireCycle(ACTIVE_EXPIRE_CYCLE_SLOW);
-=======
-        activeExpireCycle();
->>>>>>> ce6c1f08
 
     /* Perform hash tables rehashing if needed, but only if there are no
      * other processes saving the DB on disk. Otherwise rehashing is bad
@@ -1003,11 +939,7 @@
         unsigned int j;
 
         /* Don't test more DBs than we have. */
-<<<<<<< HEAD
         if (dbs_per_call > server.dbnum) dbs_per_call = server.dbnum;
-=======
-        if (dbs_per_call > (unsigned)server.dbnum) dbs_per_call = server.dbnum;
->>>>>>> ce6c1f08
 
         /* Resize */
         for (j = 0; j < dbs_per_call; j++) {
@@ -1327,11 +1259,8 @@
         "-OOM command not allowed when used memory > 'maxmemory'.\r\n"));
     shared.execaborterr = createObject(REDIS_STRING,sdsnew(
         "-EXECABORT Transaction discarded because of previous errors.\r\n"));
-<<<<<<< HEAD
     shared.noreplicaserr = createObject(REDIS_STRING,sdsnew(
         "-NOREPLICAS Not enough good slaves to write.\r\n"));
-=======
->>>>>>> ce6c1f08
     shared.space = createObject(REDIS_STRING,sdsnew(" "));
     shared.colon = createObject(REDIS_STRING,sdsnew(":"));
     shared.plus = createObject(REDIS_STRING,sdsnew("+"));
@@ -1372,13 +1301,14 @@
     int j;
 
     getRandomHexChars(server.runid,REDIS_RUN_ID_SIZE);
-<<<<<<< HEAD
     server.configfile = NULL;
-=======
->>>>>>> ce6c1f08
     server.hz = REDIS_DEFAULT_HZ;
     server.runid[REDIS_RUN_ID_SIZE] = '\0';
-    server.arch_bits = (sizeof(void*) == 8) ? 64 : 32;
+#ifdef _WIN32
+    server.arch_bits = 64;
+#else
+    server.arch_bits = (sizeof(long) == 8) ? 64 : 32;
+#endif
     server.port = REDIS_SERVERPORT;
     server.bindaddr_count = 0;
     server.unixsocket = NULL;
@@ -1386,16 +1316,12 @@
     server.ipfd_count = 0;
     server.sofd = -1;
     server.dbnum = REDIS_DEFAULT_DBNUM;
-<<<<<<< HEAD
     server.verbosity = REDIS_DEFAULT_VERBOSITY;
+#ifdef _WIN32
+    setLogVerbosityLevel(server.verbosity);
+#endif
     server.maxidletime = REDIS_MAXIDLETIME;
     server.tcpkeepalive = REDIS_DEFAULT_TCP_KEEPALIVE;
-=======
-    server.verbosity = REDIS_NOTICE;
-    setLogVerbosityLevel(server.verbosity);
-    server.maxidletime = REDIS_MAXIDLETIME;
-    server.tcpkeepalive = 0;
->>>>>>> ce6c1f08
     server.active_expire_enabled = 1;
     server.client_max_querybuf_len = REDIS_MAX_QUERYBUF_LEN;
     server.saveparams = NULL;
@@ -1420,7 +1346,6 @@
     server.aof_fd = -1;
     server.aof_selected_db = -1; /* Make sure the first time will not match */
     server.aof_flush_postponed_start = 0;
-<<<<<<< HEAD
     server.aof_rewrite_incremental_fsync = REDIS_DEFAULT_AOF_REWRITE_INCREMENTAL_FSYNC;
     server.pidfile = zstrdup(REDIS_DEFAULT_PID_FILE);
     server.rdb_filename = zstrdup(REDIS_DEFAULT_RDB_FILENAME);
@@ -1431,17 +1356,6 @@
     server.stop_writes_on_bgsave_err = REDIS_DEFAULT_STOP_WRITES_ON_BGSAVE_ERROR;
     server.activerehashing = REDIS_DEFAULT_ACTIVE_REHASHING;
     server.notify_keyspace_events = 0;
-=======
-    server.aof_rewrite_incremental_fsync = 1;
-    server.pidfile = zstrdup("/var/run/redis.pid");
-    server.rdb_filename = zstrdup("dump.rdb");
-    server.aof_filename = zstrdup("appendonly.aof");
-    server.requirepass = NULL;
-    server.rdb_compression = 1;
-    server.rdb_checksum = 1;
-    server.stop_writes_on_bgsave_err = 1;
-    server.activerehashing = 1;
->>>>>>> ce6c1f08
     server.maxclients = REDIS_MAX_CLIENTS;
     server.bpop_blocked_clients = 0;
     server.maxmemory = REDIS_DEFAULT_MAXMEMORY;
@@ -1480,17 +1394,10 @@
     server.repl_master_initial_offset = -1;
     server.repl_state = REDIS_REPL_NONE;
     server.repl_syncio_timeout = REDIS_REPL_SYNCIO_TIMEOUT;
-<<<<<<< HEAD
     server.repl_serve_stale_data = REDIS_DEFAULT_SLAVE_SERVE_STALE_DATA;
     server.repl_slave_ro = REDIS_DEFAULT_SLAVE_READ_ONLY;
     server.repl_down_since = 0; /* Never connected, repl is down since EVER. */
     server.repl_disable_tcp_nodelay = REDIS_DEFAULT_REPL_DISABLE_TCP_NODELAY;
-=======
-    server.repl_serve_stale_data = 1;
-    server.repl_slave_ro = 1;
-    server.repl_down_since = 0; /* Never connected, repl is down since EVER. */
-    server.repl_disable_tcp_nodelay = 0;
->>>>>>> ce6c1f08
     server.slave_priority = REDIS_DEFAULT_SLAVE_PRIORITY;
     server.master_repl_offset = 0;
 
@@ -1749,7 +1656,6 @@
     server.unixtime = time(NULL);
     server.mstime = mstime();
     server.lastbgsave_status = REDIS_OK;
-<<<<<<< HEAD
     server.repl_good_slaves_count = 0;
 
     /* Create the serverCron() time event, that's our main way to process
@@ -1769,14 +1675,6 @@
                     "Unrecoverable error creating server.ipfd file event.");
             }
     }
-=======
-    if(aeCreateTimeEvent(server.el, 1, serverCron, NULL, NULL) == AE_ERR) {
-        redisPanic("create time event failed");
-        exit(1);
-    }
-    if (server.ipfd > 0 && aeCreateFileEvent(server.el,server.ipfd,AE_READABLE,
-        acceptTcpHandler,NULL) == AE_ERR) redisPanic("Unrecoverable error creating server.ipfd file event.");
->>>>>>> ce6c1f08
     if (server.sofd > 0 && aeCreateFileEvent(server.el,server.sofd,AE_READABLE,
         acceptUnixHandler,NULL) == AE_ERR) redisPanic("Unrecoverable error creating server.sofd file event.");
 
@@ -2018,14 +1916,11 @@
             propagate(c->cmd,c->db->id,c->argv,c->argc,flags);
     }
 
-<<<<<<< HEAD
     /* Restore the old FORCE_AOF/REPL flags, since call can be executed
      * recursively. */
     c->flags &= ~(REDIS_FORCE_AOF|REDIS_FORCE_REPL);
     c->flags |= client_old_flags & (REDIS_FORCE_AOF|REDIS_FORCE_REPL);
 
-=======
->>>>>>> ce6c1f08
     /* Handle the alsoPropagate() API to handle commands that want to propagate
      * multiple separated commands. */
     if (server.also_propagate.numops) {
@@ -2080,11 +1975,7 @@
     if (server.requirepass && !c->authenticated && c->cmd->proc != authCommand)
     {
         flagTransaction(c);
-<<<<<<< HEAD
         addReply(c,shared.noautherr);
-=======
-        addReplyError(c,"operation not permitted");
->>>>>>> ce6c1f08
         return REDIS_OK;
     }
 
@@ -2223,15 +2114,11 @@
        overwrite the synchronous saving did by SHUTDOWN. */
     if (server.rdb_child_pid != -1) {
         redisLog(REDIS_WARNING,"There is a child saving an .rdb. Killing it!");
-<<<<<<< HEAD
-        kill(server.rdb_child_pid,SIGUSR1);
-=======
 #ifdef _WIN32
         AbortForkOperation();
 #else
         kill(server.rdb_child_pid,SIGUSR1);
 #endif
->>>>>>> ce6c1f08
         rdbRemoveTempFile(server.rdb_child_pid);
     }
     if (server.aof_state != REDIS_AOF_OFF) {
@@ -2240,15 +2127,11 @@
         if (server.aof_child_pid != -1) {
             redisLog(REDIS_WARNING,
                 "There is a child rewriting the AOF. Killing it!");
-<<<<<<< HEAD
-            kill(server.aof_child_pid,SIGUSR1);
-=======
 #ifdef _WIN32
             AbortForkOperation();
 #else
             kill(server.aof_child_pid,SIGUSR1);
 #endif
->>>>>>> ce6c1f08
         }
         /* Append only file: fsync() the AOF and exit */
         redisLog(REDIS_NOTICE,"Calling fsync() on the AOF file.");
@@ -2272,18 +2155,8 @@
         unlink(server.pidfile);
     }
     /* Close the listening sockets. Apparently this allows faster restarts. */
-<<<<<<< HEAD
+
     closeListeningSockets(1);
-=======
-    if (server.ipfd != -1) close(server.ipfd);
-    if (server.sofd != -1) close(server.sofd);
-
-    if (server.unixsocket) {
-        redisLog(REDIS_NOTICE,"Removing the unix socket file.");
-        unlink(server.unixsocket); /* don't care if this fails */
-    }
-
->>>>>>> ce6c1f08
     redisLog(REDIS_WARNING,"Redis is now ready to exit, bye bye...");
     return REDIS_OK;
 }
@@ -2419,6 +2292,7 @@
 #ifndef _WIN32
         uname(&name);
 #endif
+
         info = sdscatprintf(info,
             "# Server\r\n"
             "redis_version:%s\r\n"
@@ -2433,18 +2307,16 @@
             "process_id:%ld\r\n"
             "run_id:%s\r\n"
             "tcp_port:%d\r\n"
-<<<<<<< HEAD
+#ifdef _WIN32
+            "uptime_in_seconds:%ld\r\n"
+            "uptime_in_days:%ld\r\n"
+#else
             "uptime_in_seconds:%jd\r\n"
             "uptime_in_days:%jd\r\n"
+#endif
             "hz:%d\r\n"
             "lru_clock:%ld\r\n"
             "config_file:%s\r\n",
-=======
-            "uptime_in_seconds:%ld\r\n"
-            "uptime_in_days:%ld\r\n"
-            "hz:%d\r\n"
-            "lru_clock:%ld\r\n",
->>>>>>> ce6c1f08
             REDIS_VERSION,
             redisGitSHA1(),
             strtol(redisGitDirty(),NULL,10) > 0,
@@ -2465,18 +2337,11 @@
             (long) getpid(),
             server.runid,
             server.port,
-<<<<<<< HEAD
             (intmax_t)uptime,
             (intmax_t)(uptime/(3600*24)),
             server.hz,
             (unsigned long) server.lruclock,
             server.configfile ? server.configfile : "");
-=======
-            uptime,
-            uptime/(3600*24),
-            server.hz,
-            (unsigned long) server.lruclock);
->>>>>>> ce6c1f08
     }
 
     /* Clients */
@@ -3136,12 +3001,8 @@
         redisGitSHA1(),
         atoi(redisGitDirty()) > 0,
         ZMALLOC_LIB,
-<<<<<<< HEAD
         sizeof(long) == 4 ? 32 : 64,
         (unsigned long long) redisBuildId());
-=======
-        sizeof(void *) == 4 ? 32 : 64);
->>>>>>> ce6c1f08
     exit(0);
 }
 
@@ -3247,8 +3108,8 @@
 #else
     redisLog(REDIS_WARNING,"Out Of Memory allocating %zu bytes!",
         allocation_size);
-<<<<<<< HEAD
     redisPanic("Redis aborting for OUT OF MEMORY");
+#endif
 }
 
 void redisSetProcTitle(char *title) {
@@ -3260,10 +3121,6 @@
 #else
     REDIS_NOTUSED(title);
 #endif
-=======
-#endif
-    redisPanic("Redis aborting for OUT OF MEMORY");
->>>>>>> ce6c1f08
 }
 
 int main(int argc, char **argv) {
@@ -3345,11 +3202,7 @@
     redisAsciiArt();
 
     if (!server.sentinel_mode) {
-<<<<<<< HEAD
         /* Things not needed when running in Sentinel mode. */
-=======
-        /* Things only needed when not running in Sentinel mode. */
->>>>>>> ce6c1f08
         redisLog(REDIS_WARNING,"Server started, Redis version " REDIS_VERSION);
     #ifdef __linux__
         linuxOvercommitMemoryWarning();
