--- conflicted
+++ resolved
@@ -48,14 +48,6 @@
 #include "fmacros.h"
 #include <string.h>
 #include <stdio.h>
-<<<<<<< HEAD
-#include <unistd.h>
-#include "rio.h"
-#include "util.h"
-#include "crc64.h"
-#include "config.h"
-#include "redis.h"
-=======
 #ifndef _WIN32
 #include <unistd.h>
 #endif
@@ -66,9 +58,9 @@
 #endif
 #include "config.h"
 #include "redis.h"
-
-uint64_t crc64(uint64_t crc, const unsigned char *s, uint64_t l);
->>>>>>> ce6c1f08
+#include "crc64.h"
+#include "config.h"
+#include "redis.h"
 
 /* Returns 1 or 0 for success/failure. */
 static size_t rioBufferWrite(rio *r, const void *buf, size_t len) {
@@ -96,11 +88,7 @@
     size_t retval;
 
     retval = fwrite(buf,len,1,r->io.file.fp);
-<<<<<<< HEAD
-    r->io.file.buffered += len;
-=======
     r->io.file.buffered += (off_t)len;
->>>>>>> ce6c1f08
 
     if (r->io.file.autosync &&
         r->io.file.buffered >= r->io.file.autosync)
@@ -196,7 +184,7 @@
 size_t rioWriteBulkString(rio *r, const char *buf, size_t len) {
     size_t nwritten;
 
-    if ((nwritten = rioWriteBulkCount(r,'$',(int)len)) == 0) return 0;
+    if ((nwritten = rioWriteBulkCount(r,'$',len)) == 0) return 0;
     if (len > 0 && rioWrite(r,buf,len) == 0) return 0;
     if (rioWrite(r,"\r\n",2) == 0) return 0;
     return nwritten+len+2;
