--- conflicted
+++ resolved
@@ -838,11 +838,8 @@
     dictReleaseIterator(di);
 
     /* Cleanup the client structure */
-<<<<<<< HEAD
-    dictEmpty(c->bpop.keys,NULL);
-=======
-    dictEmpty(c->bpop.keys);
->>>>>>> ce6c1f08
+    zfree(c->bpop.keys);
+    c->bpop.keys = NULL;
     if (c->bpop.target) {
         decrRefCount(c->bpop.target);
         c->bpop.target = NULL;
@@ -855,11 +852,7 @@
 
 /* If the specified key has clients blocked waiting for list pushes, this
  * function will put the key reference into the server.ready_keys list.
-<<<<<<< HEAD
  * Note that db->ready_keys is a hash table that allows us to avoid putting
-=======
- * Note that db->ready_keys is an hash table that allows us to avoid putting
->>>>>>> ce6c1f08
  * the same key again and again in the list in case of multiple pushes
  * made by a script or in the context of MULTI/EXEC.
  *
