--- conflicted
+++ resolved
@@ -84,12 +84,9 @@
     setKey(c->db,key,val);
     server.dirty++;
     if (expire) setExpire(c->db,key,mstime()+milliseconds);
-<<<<<<< HEAD
     notifyKeyspaceEvent(REDIS_NOTIFY_STRING,"set",key,c->db->id);
     if (expire) notifyKeyspaceEvent(REDIS_NOTIFY_GENERIC,
         "expire",key,c->db->id);
-=======
->>>>>>> ce6c1f08
     addReply(c, ok_reply ? ok_reply : shared.ok);
 }
 
