--- conflicted
+++ resolved
@@ -118,10 +118,7 @@
 int replace_random() {
     unsigned int x=0;
     if (RtlGenRandom == NULL) {
-<<<<<<< HEAD
         // load proc if not loaded
-=======
->>>>>>> 2460216e
         HMODULE lib = LoadLibraryA("advapi32.dll");
         RtlGenRandom = (RtlGenRandomFunc)GetProcAddress(lib, "SystemFunction036");
         if (RtlGenRandom == NULL) return 1;
