set ::global_overrides {}
set ::tags {}
set ::valgrind_errors {}

proc start_server_error {config_file error} {
    set err {}
    append err "Cant' start the Redis server\n"
    append err "CONFIGURATION:"
    append err [exec cat $config_file]
    append err "\nERROR:"
    append err [string trim $error]
    send_data_packet $::test_server_fd err $err
}

proc check_valgrind_errors stderr {
    set fd [open $stderr]
    set buf [read $fd]
    close $fd

    if {[regexp -- { at 0x} $buf] ||
        (![regexp -- {definitely lost: 0 bytes} $buf] &&
         ![regexp -- {no leaks are possible} $buf])} {
        send_data_packet $::test_server_fd err "Valgrind error: $buf\n"
    }
}

if { $tcl_platform(platform) == "windows" } {
  proc kill_server config {
      # nothing to kill when running against external server
      if {$::external} return

      kill_proc $config

      # Check valgrind errors if needed
      if {$::valgrind} {
          check_valgrind_errors [dict get $config stderr]
      }
  }
}

if { $tcl_platform(platform) != "windows" } {
  proc kill_server config {
    # nothing to kill when running against external server
    if {$::external} return

    # nevermind if its already dead
    if {![is_alive $config]} { return }
    set pid [dict get $config pid]

    # check for leaks
    if {![dict exists $config "skipleaks"]} {
        catch {
            if {[string match {*Darwin*} [exec uname -a]]} {
                tags {"leaks"} {
                    test "Check for memory leaks (pid $pid)" {
                        set output {0 leaks}
                        catch {exec leaks $pid} output
                        if {[string match {*process does not exist*} $output] ||
                            [string match {*cannot examine*} $output]} {
                            # In a few tests we kill the server process.
                            set output "0 leaks"
                        }
                        set output
                    } {*0 leaks*}
                }
            }
        }
    }

    # kill server and wait for the process to be totally exited
    catch {exec kill $pid}
    while {[is_alive $config]} {
        incr wait 10

        if {$wait >= 5000} {
            puts "Forcing process $pid to exit..."
            catch {exec kill -KILL $pid}
        } elseif {$wait % 1000 == 0} {
            puts "Waiting for process $pid to exit..."
        }
        after 10
    }

    # Check valgrind errors if needed
    if {$::valgrind} {
        check_valgrind_errors [dict get $config stderr]
    }
<<<<<<< HEAD
  }
}


if { $tcl_platform(platform) == "windows" } {
    proc is_alive config {
        set pid [dict get $config pid]
        set mfilter {PID eq }
        append mfilter $pid
        if { [string first $pid [exec tasklist.exe -FI ${mfilter}]] != -1 } {
            return 1
        } else {
            return 0
        }
    }
}

if { $tcl_platform(platform) == "windows" } {
    proc kill_proc config {
        set pid [dict get $config pid]
        catch {exec taskkill.exe -F -T -PID $pid}
    }
=======

    # Remove this pid from the set of active pids in the test server.
    send_data_packet $::test_server_fd server-killed $pid
>>>>>>> d6ada4d1
}

if { $tcl_platform(platform) == "windows" } {
    proc kill_proc2 pid {
        catch {exec taskkill.exe -F -T -PID $pid}
    }
}

if { $tcl_platform(platform) != "windows" } {
  proc is_alive config {
    set pid [dict get $config pid]
    if {[catch {exec ps -p $pid} err]} {
        return 0
    } else {
        return 1
    }
  }
}

if { $tcl_platform(platform) != "windows" } {
    proc kill_proc config {
        set pid [dict get $config pid]
        catch {exec /bin/kill $pid}
    }
}

if { $tcl_platform(platform) != "windows" } {
    proc kill_proc2 pid {
        catch {exec /bin/kill -9 $pid}
    }
}

proc ping_server {host port} {
    set retval 0
    if {[catch {
        set fd [socket $host $port]
        fconfigure $fd -translation binary
        puts $fd "PING\r\n"
        flush $fd
        set reply [gets $fd]
        if {[string range $reply 0 0] eq {+} ||
            [string range $reply 0 0] eq {-}} {
            set retval 1
        }
        close $fd
    } e]} {
        if {$::verbose} {
            puts -nonewline "."
        }
    } else {
        if {$::verbose} {
            puts -nonewline "ok"
        }
    }
    return $retval
}

# Return 1 if the server at the specified addr is reachable by PING, otherwise
# returns 0. Performs a try every 50 milliseconds for the specified number
# of retries.
proc server_is_up {host port retrynum} {
    after 10 ;# Use a small delay to make likely a first-try success.
    set retval 0
    while {[incr retrynum -1]} {
        if {[catch {ping_server $host $port} ping]} {
            set ping 0
        }
        if {$ping} {return 1}
        after 50
    }
    return 0
}

# doesn't really belong here, but highly coupled to code in start_server
proc tags {tags code} {
    set ::tags [concat $::tags $tags]
    uplevel 1 $code
    set ::tags [lrange $::tags 0 end-[llength $tags]]
}

proc start_server {options {code undefined}} {
    # If we are running against an external server, we just push the
    # host/port pair in the stack the first time
    if {$::external} {
        if {[llength $::servers] == 0} {
            set srv {}
            dict set srv "host" $::host
            dict set srv "port" $::port
            set client [redis $::host $::port]
            dict set srv "client" $client
            $client select 9

            # append the server to the stack
            lappend ::servers $srv
        }
        uplevel 1 $code
        return
    }

    # setup defaults
    set baseconfig "default.conf"
    set overrides {}
    set tags {}

    # parse options
    foreach {option value} $options {
        switch $option {
            "config" {
                set baseconfig $value }
            "overrides" {
                set overrides $value }
            "tags" {
                set tags $value
                set ::tags [concat $::tags $value] }
            default {
                error "Unknown option $option" }
        }
    }

    set data [split [exec cat "tests/assets/$baseconfig"] "\n"]
    set config {}
    foreach line $data {
        if {[string length $line] > 0 && [string index $line 0] ne "#"} {
            set elements [split $line " "]
            set directive [lrange $elements 0 0]
            set arguments [lrange $elements 1 end]
            dict set config $directive $arguments
        }
    }

    # use a different directory every time a server is started
    dict set config dir [tmpdir server]

    # start every server on a different port
    set ::port [find_available_port [expr {$::port+1}]]
    dict set config port $::port

    # apply overrides from global space and arguments
    foreach {directive arguments} [concat $::global_overrides $overrides] {
        dict set config $directive $arguments
    }

    # write new configuration to temporary file
    set config_file [tmpfile redis.conf]
    set fp [open $config_file w+]
    foreach directive [dict keys $config] {
        puts -nonewline $fp "$directive "
        puts $fp [dict get $config $directive]
    }
    close $fp

    set stdout [format "%s/%s" [dict get $config "dir"] "stdout"]
    set stderr [format "%s/%s" [dict get $config "dir"] "stderr"]

    if {$::valgrind} {
        set pid [exec valgrind --suppressions=src/valgrind.sup --show-reachable=no --show-possibly-lost=no --leak-check=full src/redis-server $config_file > $stdout 2> $stderr &]
    } else {
        set pid [exec src/redis-server $config_file > $stdout 2> $stderr &]
    }

    # Tell the test server about this new instance.
    send_data_packet $::test_server_fd server-spawned $pid

    # check that the server actually started
    # ugly but tries to be as fast as possible...
    if {$::valgrind} {set retrynum 1000} else {set retrynum 100}

    if {$::verbose} {
        puts -nonewline "=== ($tags) Starting server ${::host}:${::port} "
    }

    if {$code ne "undefined"} {
        set serverisup [server_is_up $::host $::port $retrynum]
    } else {
        set serverisup 1
    }

    if {$::verbose} {
        puts ""
    }

    if {!$serverisup} {
        set err {}
        append err [exec cat $stdout] "\n" [exec cat $stderr]
        start_server_error $config_file $err
        return
    }

    # Wait for actual startup
    while {![info exists _pid]} {
        regexp {PID:\s(\d+)} [exec cat $stdout] _ _pid
        after 100
    }

    # setup properties to be able to initialize a client object
    set host $::host
    set port $::port
    if {[dict exists $config bind]} { set host [dict get $config bind] }
    if {[dict exists $config port]} { set port [dict get $config port] }

    # setup config dict
    dict set srv "config_file" $config_file
    dict set srv "config" $config
    dict set srv "pid" $pid
    dict set srv "host" $host
    dict set srv "port" $port
    dict set srv "stdout" $stdout
    dict set srv "stderr" $stderr

    # if a block of code is supplied, we wait for the server to become
    # available, create a client object and kill the server afterwards
    if {$code ne "undefined"} {
        set line [exec head -n1 $stdout]
        if {[string match {*already in use*} $line]} {
            error_and_quit $config_file $line
        }

        while 1 {
            # check that the server actually started and is ready for connections
            if {[exec grep "ready to accept" | wc -l < $stdout] > 0} {
                break
            }
            after 10
        }

        # append the server to the stack
        lappend ::servers $srv

        # connect client (after server dict is put on the stack)
        reconnect

        # execute provided block
        set num_tests $::num_tests
        if {[catch { uplevel 1 $code } error]} {
            set backtrace $::errorInfo

            # Kill the server without checking for leaks
            dict set srv "skipleaks" 1
            kill_server $srv

            # Print warnings from log
            puts [format "\nLogged warnings (pid %d):" [dict get $srv "pid"]]
            set warnings [warnings_from_file [dict get $srv "stdout"]]
            if {[string length $warnings] > 0} {
                puts "$warnings"
            } else {
                puts "(none)"
            }
            puts ""

            error $error $backtrace
        }

        # Don't do the leak check when no tests were run
        if {$num_tests == $::num_tests} {
            dict set srv "skipleaks" 1
        }

        # pop the server object
        set ::servers [lrange $::servers 0 end-1]

        set ::tags [lrange $::tags 0 end-[llength $tags]]
        kill_server $srv
    } else {
        set ::tags [lrange $::tags 0 end-[llength $tags]]
        set _ $srv
    }
}<|MERGE_RESOLUTION|>--- conflicted
+++ resolved
@@ -85,7 +85,9 @@
     if {$::valgrind} {
         check_valgrind_errors [dict get $config stderr]
     }
-<<<<<<< HEAD
+
+    # Remove this pid from the set of active pids in the test server.
+    send_data_packet $::test_server_fd server-killed $pid
   }
 }
 
@@ -108,11 +110,6 @@
         set pid [dict get $config pid]
         catch {exec taskkill.exe -F -T -PID $pid}
     }
-=======
-
-    # Remove this pid from the set of active pids in the test server.
-    send_data_packet $::test_server_fd server-killed $pid
->>>>>>> d6ada4d1
 }
 
 if { $tcl_platform(platform) == "windows" } {
